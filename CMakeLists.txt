--- conflicted
+++ resolved
@@ -315,13 +315,6 @@
     set(LBANN_HAS_NCCL2 FALSE)
   endif ()
 
-<<<<<<< HEAD
-  if (LBANN_HAS_NVSHMEM)
-    find_package(NVSHMEM REQUIRED)
-    set_property(TARGET cuda::toolkit PROPERTY
-      INTERFACE_COMPILE_OPTIONS $<$<COMPILE_LANGUAGE:CUDA>:-arch=sm_60>)
-  endif ()
-=======
   if (LBANN_WITH_NVSHMEM)
     find_package(NVSHMEM REQUIRED)
     set_property(TARGET cuda::toolkit PROPERTY
@@ -330,7 +323,6 @@
     set(BUILD_SHARED_LIBS OFF)
   endif ()
   set(LBANN_HAS_NVSHMEM "${NVSHMEM_FOUND}")
->>>>>>> 81703fbb
 
 endif (LBANN_HAS_CUDA)
 
