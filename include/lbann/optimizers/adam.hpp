--- conflicted
+++ resolved
@@ -94,13 +94,8 @@
   /** GPU memory for first moment estimates. */
   std::vector<DataType*> m_moment1_d;
   /** GPU memory for second moment estimates. */
-<<<<<<< HEAD
-  std::vector<DataType*> m_moment2_d;  
+  std::vector<DataType*> m_moment2_d;
 #endif // LBANN_HAS_CUDNN
-=======
-  std::vector<DataType*> m_moment2_d;
-#endif // __LIB_CUDNN
->>>>>>> a203d0b1
 
 //************************************************************************
 // Checkpointing
