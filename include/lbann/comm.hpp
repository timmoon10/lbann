////////////////////////////////////////////////////////////////////////////////
// Copyright (c) 2014-2016, Lawrence Livermore National Security, LLC.
// Produced at the Lawrence Livermore National Laboratory.
// Written by the LBANN Research Team (B. Van Essen, et al.) listed in
// the CONTRIBUTORS file. <lbann-dev@llnl.gov>
//
// LLNL-CODE-697807.
// All rights reserved.
//
// This file is part of LBANN: Livermore Big Artificial Neural Network
// Toolkit. For details, see http://software.llnl.gov/LBANN or
// https://github.com/LLNL/LBANN.
//
// Licensed under the Apache License, Version 2.0 (the "Licensee"); you
// may not use this file except in compliance with the License.  You may
// obtain a copy of the License at:
//
// http://www.apache.org/licenses/LICENSE-2.0
//
// Unless required by applicable law or agreed to in writing, software
// distributed under the License is distributed on an "AS IS" BASIS,
// WITHOUT WARRANTIES OR CONDITIONS OF ANY KIND, either express or
// implied. See the License for the specific language governing
// permissions and limitations under the license.
//
// lbann_comm .hpp .cpp - LBANN communication utilities
////////////////////////////////////////////////////////////////////////////////

#ifndef LBANN_COMM_HPP_INCLUDED
#define LBANN_COMM_HPP_INCLUDED

#include <vector>
#include <map>
#include <typeindex>
#include "base.hpp"
#ifdef LBANN_HAS_CUDA
#include <cuda_runtime.h>
#endif // LBANN_HAS_CUDA
#ifdef LBANN_HAS_ALUMINUM
#ifdef LBANN_HAS_NCCL2
#define AL_HAS_NCCL
#endif // LBANN_HAS_ALUMINUM
#include <Al.hpp>
#endif // LBANN_HAS_ALUMINUM
#include "detect_El_mpi.hpp"

namespace lbann {

namespace Al {

// Dummy Aluminum backend
class dummy_backend {
public:
  using req_type = int;
  static constexpr req_type null_req = 0;
};

// Define aliases for Aluminum backends
#ifdef LBANN_HAS_ALUMINUM
using mpi_backend = ::Al::MPIBackend;
#else
using mpi_backend = lbann::Al::dummy_backend;
#endif // LBANN_HAS_ALUMINUM
/// @todo MPI-CUDA backend
#if defined(LBANN_HAS_ALUMINUM) && defined(LBANN_HAS_NCCL2)
using nccl_backend = ::Al::NCCLBackend;
#else
using nccl_backend = lbann::Al::dummy_backend;
#endif // defined(LBANN_HAS_ALUMINUM) && defined(LBANN_HAS_NCCL2)

// Wrapper for Aluminum non-blocking routine requests
struct request {
  mpi_backend::req_type mpi_req = mpi_backend::null_req;
  /// @todo MPI-CUDA backend
#ifdef LBANN_HAS_NCCL2
  nccl_backend::req_type nccl_req = nccl_backend::null_req;
#endif // LBANN_HAS_NCCL2
};

} // namespace Al

/**
 * Manage communication.
 * This supports separate models, each of which are split over potentially
 * several processes. Every model is split over the same number of processes.
 * The corresponding processes between models are on the "inter-model
 * communicator".
 * You can also do point-to-point or broadcast communication to arbitrary sets
 * of processes.
 */
class lbann_comm {
 public:
  /**
   * Init communicators for models each with procs_per_model processes,
   * defaulting to every process in one model.
   */
  lbann_comm(int procs_per_model = 0,
             const El::mpi::Comm world = El::mpi::COMM_WORLD);
  /** Don't allow copying; it doesn't make sense for the communicator. */
  lbann_comm(const lbann_comm&) = delete;
  /** Don't allow assignment; it doesn't make sense for the communicator. */
  lbann_comm& operator=(const lbann_comm&) = delete;
  ~lbann_comm();

  /**
   * Split communicators so each model has procs_per_model processes.
   * If you call this multiple times, it will invalidate existing grids
   * and communicators.
   */
  void split_models(int procs_per_model);

  /** Get which model this process is in. */
  inline int get_model_rank() const {
    return model_rank;
  }
  /** Get the rank of this process in its model. */
  inline int get_rank_in_model() const {
    return rank_in_model;
  }
  /** Get my rank in COMM_WORLD. */
  inline int get_rank_in_world() const {
    return El::mpi::Rank(get_world_comm());
  }
  /** Return the COMM_WORLD rank of the rank'th processor in model. */
  inline int get_world_rank(int model, int rank) const {
    return procs_per_model * model + rank;
  }
  /** Return the rank of the master process in this model. */
  inline int get_model_master() const {
    return 0;
  }
  /** Return the rank of the inter-model master process. */
  inline int get_intermodel_master() const {
    return 0;
  }
  /** Return the rank of the world master process. */
  inline int get_world_master() const {
    return 0;
  }
  /** Return true if this process is the master process in its model. */
  inline bool am_model_master() const {
    return get_rank_in_model() == get_model_master();
  }
  /** Return true if this process is the world master process. */
  inline bool am_world_master() const {
    return get_rank_in_world() == get_world_master();
  }
  /** Return a grid to use for this model. */
  inline Grid& get_model_grid() {
    return *grid;
  }
  /** Return the total number of models. */
  inline int get_num_models() const {
    return num_models;
  }
  /* Return the number of processes in a model. */
  inline int get_procs_per_model() const {
    return procs_per_model;
  }
  /** Return the number of processes in a compute node. */
  inline int get_procs_per_node() const {
    return procs_per_node;
  }
  /** Return the total number of ranks. */
  inline int get_procs_in_world() const {
    return El::mpi::Size(get_world_comm());
  }
  /** Return the rank of this process within its compute node. */
  inline int get_rank_in_node() const {
    return rank_in_node;
  }
  /** Return true if rank (in COMM_WORLD) is on this compute node. */
  inline bool is_world_rank_on_node(int rank) const {
    return std::find(world_ranks_on_node.begin(),
                     world_ranks_on_node.end(),
                     rank) != world_ranks_on_node.end();
  }

  /** Get default number of threads per process.
   *  This is the number of OpenMP threads to use for parallel
   *  regions, provided omp_set_num_threads has not been called or the
   *  num_threads directive has not been provided.
   */
  inline int get_default_threads_per_proc() const {
    return threads_per_proc;
  }

  /** Reset the number of threads per process to the default. */
  void reset_threads();

  /** Perform a sum reduction of mat over the inter-model communicator. */
  void intermodel_sum_matrix(Mat& mat);
  void intermodel_sum_matrix(AbsDistMat& mat);
  /** Broadcast mat over the inter-model communicator starting from root. */
  void intermodel_broadcast_matrix(Mat& mat, int root);
  void intermodel_broadcast_matrix(AbsDistMat& mat, int root);
<<<<<<< HEAD
  /**
   * Broadcast over an arbitrary communicator
   */
=======

  /// Broadcast a scalar value over an arbitrary communicator
  template < typename T, bool S = is_instantiated_El_mpi_type<T>::value >
  void broadcast(int root, T& val, const El::mpi::Comm c);

>>>>>>> e850ed71
  template <typename T>
  void broadcast_custom(int root, T& val, const El::mpi::Comm c) const;
  template <typename T>
  void broadcast_native(int root, T& val, const El::mpi::Comm c) const;

  /// World broadcast of a scalar.
  template <typename T>
  void world_broadcast(int root, T& val) {
    broadcast(root, val, get_world_comm());
  }
  /// Inter-model broadcast of a scalar.
  template <typename T>
  void intermodel_broadcast(int root, T& val) {
    broadcast(root, val, get_intermodel_comm());
  }
  /// Within-model broadcast of a scalar.
  template <typename T>
  void model_broadcast(int root, T& val) {
    broadcast(root, val, get_model_comm());
  }

  /**
   * Broadcast a buffer over an arbitrary communicator assuming that
   * the buffer space is already allocated.
   */
  template < typename T, bool S = is_instantiated_El_mpi_type<T>::value >
  void broadcast(const int root, T* data, const int count, const El::mpi::Comm c);

  /// World broadcast of a buffer.
  template <typename T>
  void world_broadcast(const int root, T* data, const int count) {
    broadcast(root, data, count, get_world_comm());
  }
  /// Inter-model broadcast of a buffer.
  template <typename T>
  void intermodel_broadcast(const int root, T* data, const int count) {
    broadcast(root, data, count, get_intermodel_comm());
  }
  /// Within-model broadcast of a buffer.
  template <typename T>
  void model_broadcast(const int root, T* data, const int count) {
    broadcast(root, data, count, get_model_comm());
  }

  /**
   * Resize vector<> over an arbitrary communicator to match the one on root.
   */
  template <typename T>
  size_t resize(const int root, std::vector<T> &data, const El::mpi::Comm c) {
    size_t count = data.size();
    El::mpi::Broadcast(&count, 1, root, c);
    count_bytes_broadcast(sizeof(size_t), El::mpi::Rank(c), root);
    data.resize(count);
    return count;
  }

  /**
   * Broadcast vector<> over an arbitrary communicator;
   * vector<> for non-root processes will be resized as needed.
   */
  template <typename T>
  void broadcast(const int root, std::vector<T> &data, const El::mpi::Comm c) {
    const int count = static_cast<int>(resize(root, data, c));
    if (count <= 0) {
      return;
    }
    broadcast<T>(root, data.data(), count, c);
  }
  /// Broadcast vector<> to world.
  template <typename T>
  void world_broadcast(int root, std::vector<T> &data) {
    broadcast(root, data, get_world_comm());
  }
<<<<<<< HEAD
  /**
   * Broadcast T* to world;
   * all processors must have correctly allocated memmory for "data"
   */
  template <typename T> 
  void world_broadcast(int root, size_t size, T *data) {
    broadcast(root, data, size, get_world_comm());
  }
  /**
   * Broadcast vector<> within model;
   * vector<> for non-root processes will be resized as needed.
   */
=======
  /// Broadcast vector<> across models.
  template <typename T>
  void intermodel_broadcast(int root, std::vector<T> &data) {
    broadcast(root, data, get_intermodel_comm());
  }
  /// Broadcast vector<> within model.
>>>>>>> e850ed71
  template <typename T>
  void model_broadcast(int root, std::vector<T> &data) {
    broadcast(root, data, get_model_comm());
  }

  /**
   * Keep track of the number of broadcast bytes transmitted and received
   */
  void count_bytes_broadcast(const size_t bytes, const int rank, const int root) {
    if (rank == root) {
      bytes_sent += bytes;
    } else {
      bytes_received += bytes;
    }
  }

  /** 
   * Allgatherv over an arbitrary communicator;
   * all vectors must be correctly sized prior to entry.
   */
  template <typename T>
  void all_gather(std::vector<T> &src, std::vector<T> &rcs, std::vector<int> &rcv_counts, std::vector<int> &rcv_disp, El::mpi::Comm c) {
    El::mpi::AllGather<T>(src.data(), src.size(), rcs.data(), rcv_counts.data(), rcv_disp.data(), c);
  }
  /** 
   * Allgatherv over a model communicator;
   * all vectors must be correctly sized prior to entry.
   */
  template <typename T>
  void model_all_gather(std::vector<T> &src, std::vector<T> &rcs, std::vector<int> &rcv_counts, std::vector<int> &rcv_disp, const El::mpi::Comm c) {
    all_gather(src, rcs, rcv_counts, rcv_disp, get_model_comm());
  }
  /** 
   * Allgather for a single element over an arbitrary communicator;
   * std::vector<T> &data must be correctly sized prior to entry.
   */
  template <typename T>
  void all_gather(T &src, std::vector<T> &data, const El::mpi::Comm c) {
    El::mpi::AllGather(&src, 1, data.data(), 1, c);
  }
  /** 
   * Allgather for a single element over the model communicator;
   * std::vector<T> &data must be correctly sized prior to entry.
   */
  template <typename T>
  void model_all_gather(T &src, std::vector<T> &data) {
    all_gather(src, data, get_model_comm());
  }

  /** Within-model scalar gather (for non-root processes). */
  template <typename T>
  void model_gather(T snd, int root) {
    gather(snd, root, model_comm);
  }
  /** Within-model scalar gather (for root processes). */
  template <typename T>
  void model_gather(T snd, T* rcv) {
    gather(snd, get_model_master(), model_comm);
  }
  /** Within-model scalar-array gather (for non-root processes). */
  template <typename T>
  void model_gather(T* snd, int count, int root) {
    gather(snd, count, root, model_comm);
  }
  /** Within-model scalar-array gather (for root processes). */
  template <typename T>
  void model_gather(T* snd, int count, T* rcv) {
    gather(snd, count, rcv, model_comm);
  }
  /** Within-model variable-length-array gather (for non-root processes). */
  template <typename T>
  void model_gatherv(T* snd, int count, int root) {
    bytes_sent += sizeof(T) * count;
    El::mpi::Gather(snd, count, (T *) NULL, (int *) nullptr, (int *) nullptr, root,
                    model_comm);
  }
  template <typename T>
  void model_gatherv(T* snd, int count, T* rcv, int* rcv_counts,
                     int* rcv_displacements) {
    El::mpi::Gather(snd, count, rcv, rcv_counts, rcv_displacements,
                    get_rank_in_model(), model_comm);
    bytes_received += sizeof(T) *
      (std::accumulate(rcv_counts, &rcv_counts[get_procs_per_model()], 0) -
       rcv_counts[get_rank_in_model()]);
  }
  /** Inter-model gather (for non-root processes). */
  template <typename T>
  void intermodel_gather(T snd, int root) {
    gather(snd, root, intermodel_comm);
  }
  /** Inter-model gather (for root processes). */
  template <typename T>
  void intermodel_gather(T snd, std::vector<T>& rcv) {
    gather(snd, rcv, intermodel_comm);
  }
  /** Inter-model scalar-array gather (for non-root processes). */
  template <typename T>
  void intermodel_gather(T *snd, int count, int root) {
    gather(snd, count, root, intermodel_comm);
  }
  /** Inter-model scalar-array gather (for root processes). */
  template <typename T>
  void intermodel_gather(T *snd, int count, T *rcv) {
    gather(snd, count, rcv, intermodel_comm);
  }
  /** Scalar gather (for non-root processes). */
  template <typename T>
  void gather(T snd, int root, const El::mpi::Comm c) {
    bytes_sent += sizeof(T);
    El::mpi::Gather(&snd, 1, (T*) nullptr, 0, root, c);
  }
  /** Scalar gather (for root processes). */
  template <typename T>
  void gather(T snd, T *rcv, const El::mpi::Comm c) {
    El::mpi::Gather(&snd, 1, rcv, 1, El::mpi::Rank(c), c);
    bytes_received += sizeof(T) * (El::mpi::Size(c) - 1);
  }
  /** Scalar gather (for root processes). */
  template <typename T>
  void gather(T snd, std::vector<T>& rcv, const El::mpi::Comm c) {
    gather(snd, rcv.data(), c);
  }
  /** Scalar-array gather (for non-root processes). */
  template <typename T>
  void gather(T *snd, int count, int root, const El::mpi::Comm c) {
    bytes_sent += sizeof(T) * count;
    El::mpi::Gather(snd, count, (T*) nullptr, 0, root, c);
  }
  /** Scalar-array gather (for root processes). */
  template <typename T>
  void gather(T *snd, int count, T *rcv, const El::mpi::Comm c) {
    El::mpi::Gather(snd, count, rcv, count, El::mpi::Rank(c), c);
    bytes_received += sizeof(T) * count * (El::mpi::Size(c) - 1);
  }
  /** Scalar scatter (for non-root processes). */
  template <typename T>
  T scatter(int root, const El::mpi::Comm c) {
    T val = {};
    El::mpi::Scatter((T*) nullptr, 0, &val, 1, root, c);
    bytes_received += sizeof(T);
    return val;
  }
  /** Scalar scatter (for root processes). */
  template <typename T>
  T scatter(T *snd, const El::mpi::Comm c) {
    bytes_sent += sizeof(T) * (El::mpi::Size(c) - 1);
    T val = {};
    El::mpi::Scatter(snd, 1, &val, 1, El::mpi::Rank(c), c);
    return val;
  }
  /** Inter-model reduce (for non-root processes). */
  template <typename T>
  void intermodel_reduce(T snd, int root, El::mpi::Op op = El::mpi::SUM) {
    reduce(snd, root, intermodel_comm, op);
  }
  /** Inter-model reduce (for root processes). */
  template <typename T>
  T intermodel_reduce(T snd, El::mpi::Op op = El::mpi::SUM) {
    return reduce(snd, intermodel_comm, op);
  }
  /** Within-model reduce (for non-root processes). */
  template <typename T>
  void model_reduce(T snd, int root, El::mpi::Op op = El::mpi::SUM) {
    reduce(snd, root, model_comm, op);
  }
  /** Within-model reduce (for root processes). */
  template <typename T>
  T model_reduce(T snd, El::mpi::Op op = El::mpi::SUM) {
    return reduce(snd, model_comm, op);
  }
  /** Within-model scalar array reduce (for non-root processes). */
  template <typename T>
  void model_reduce(T *snd, int count, int root, El::mpi::Op op = El::mpi::SUM) {
    reduce(snd, count, root, model_comm, op);
  }
  /** Within-model scalar array reduce (for root processes). */
  template <typename T>
  void model_reduce(T *snd, int count, T *rcv, El::mpi::Op op = El::mpi::SUM) {
    reduce(snd, count, rcv, model_comm, op);
  }
  /** Scalar reduce (for non-root processes). */
  template <typename T>
  void reduce(T snd, int root, const El::mpi::Comm c, El::mpi::Op op = El::mpi::SUM) {
    bytes_sent += sizeof(T);
    El::mpi::Reduce(&snd, (T*) NULL, 1, op, root, c);
  }
  /** Scalar reduce (for root processes). */
  template <typename T>
  T reduce(T snd, const El::mpi::Comm c, El::mpi::Op op = El::mpi::SUM) {
    T val = {};
    El::mpi::Reduce(&snd, &val, 1, op, El::mpi::Rank(c), c);
    bytes_received += sizeof(T) * (El::mpi::Size(c) - 1);
    return val;
  }
  /** Scalar-array reduce (for non-root processes). */
  template <typename T>
  void reduce(T *snd, int count, int root, const El::mpi::Comm c, El::mpi::Op op = El::mpi::SUM) {
    bytes_sent += sizeof(T) * count;
    El::mpi::Reduce(snd, (T*) NULL, count, op, root, c);
  }
  /** Scalar-array reduce (for root processes). */
  template <typename T>
  void reduce(T *snd, int count, T *rcv, const El::mpi::Comm c, El::mpi::Op op = El::mpi::SUM) {
    El::mpi::Reduce(snd, rcv, count, op, El::mpi::Rank(c), c);
    bytes_received += sizeof(T) * count * (El::mpi::Size(c) - 1);
  }
  /** Inter-model all-reduce. */
  template <typename T>
  T intermodel_allreduce(T snd, El::mpi::Op op = El::mpi::SUM) {
    return allreduce(snd, intermodel_comm, op);
  }
  /** Within-model all-reduce. */
  template <typename T>
  T model_allreduce(T snd, El::mpi::Op op = El::mpi::SUM) {
    return allreduce(snd, model_comm, op);
  }
  /** Scalar array within-model all-reduce. */
  template <typename T>
  void model_allreduce(T *snd, int count, T *rcv, El::mpi::Op op = El::mpi::SUM) {
    allreduce(snd, count, rcv, model_comm, op);
  }
  /** Scalar allreduce. */
  template <typename T>
  T allreduce(T snd, const El::mpi::Comm c, El::mpi::Op op = El::mpi::SUM) {
    bytes_sent += sizeof(T);
    allreduce(&snd, 1, c, op);
    bytes_received += sizeof(T) * (El::mpi::Size(c) - 1);
    return snd;
  }
  /** Scalar-array allreduce. */
  template <typename T>
  void allreduce(T *snd, int count, T *rcv, const El::mpi::Comm c, El::mpi::Op op = El::mpi::SUM) {
    bytes_sent += count * sizeof(T);
#ifdef LBANN_HAS_ALUMINUM
#ifdef LBANN_ALUMINUM_MPI_PASSTHROUGH
    ::Al::AllreduceAlgorithm algo = ::Al::AllreduceAlgorithm::mpi_passthrough;
#else
    ::Al::AllreduceAlgorithm algo = ::Al::AllreduceAlgorithm::automatic;
#endif
    ::Al::Allreduce<::Al::MPIBackend>(
      snd, rcv, count, mpi_op_to_al_op(op), *get_al_comm(c), algo);
#else
    El::mpi::AllReduce(snd, rcv, count, op, c);
#endif
    bytes_received += count * sizeof(T) * (El::mpi::Size(c) - 1);
  }
  /** In-place scalar-array allreduce. */
  template <typename T>
  void allreduce(T *data, int count, const El::mpi::Comm c, El::mpi::Op op = El::mpi::SUM) {
    bytes_sent += count * sizeof(T);
#ifdef LBANN_HAS_ALUMINUM
#ifdef LBANN_ALUMINUM_MPI_PASSTHROUGH
    ::Al::AllreduceAlgorithm algo = ::Al::AllreduceAlgorithm::mpi_passthrough;
#else
    ::Al::AllreduceAlgorithm algo = ::Al::AllreduceAlgorithm::automatic;
#endif
    ::Al::Allreduce<::Al::MPIBackend>(
      data, count, mpi_op_to_al_op(op), *get_al_comm(c), algo);
#else
    El::mpi::AllReduce(data, count, op, c);
#endif
    bytes_received += count * sizeof(T) * (El::mpi::Size(c) - 1);
  }
  /** Matrix allreduce. */
  void allreduce(AbsDistMat& m,
                 const El::mpi::Comm c,
                 El::mpi::Op op = El::mpi::SUM,
                 std::type_index t = std::type_index(typeid(Al::mpi_backend)));
  /** Non-blocking matrix allreduce.
   *  If LBANN has not been built with Aluminum, then this calls a
   *  blocking matrix allreduce.
   */
  void nb_allreduce(AbsDistMat& m,
                    const El::mpi::Comm c,
                    Al::request& req,
                    El::mpi::Op op = El::mpi::SUM,
                    std::type_index t = std::type_index(typeid(Al::mpi_backend)));
  /** Non-blocking in-place scalar-array allreduce.
   *  If LBANN has not been built with Aluminum, then this calls a blocking
   *  allreduce.
   *  This currently only supports host pointers (i.e. the MPI backend).
   */
  template <typename T>
  void nb_allreduce(T *data, int count, const El::mpi::Comm c, Al::request& req,
                    El::mpi::Op op = El::mpi::SUM) {
#ifdef LBANN_HAS_ALUMINUM
    bytes_sent += count * sizeof(T);
    req.mpi_req = Al::mpi_backend::null_req;
    ::Al::NonblockingAllreduce<::Al::MPIBackend>(
      data, count, mpi_op_to_al_op(op), *get_al_comm(c), req.mpi_req);
    bytes_received += count * sizeof(T) * (El::mpi::Size(c) - 1);
#else
    allreduce(data, count, c, op);
#endif  // LBANN_HAS_ALUMINUM
  }

  /** Wait for a all non-blocking requests to complete. */
  template <typename T>
  void wait_all(std::vector<El::mpi::Request<T>>& req) {
    El::mpi::WaitAll(req.size(), req.data());
  }

  /** Wait for a non-blocking request to complete. */
  template <typename T>
  void wait(El::mpi::Request<T>& req) {
    El::mpi::Wait(req);
  }

  /** Wait for a non-blocking request to complete. */
  void wait(Al::request& req);
  /** Test whether a non-blocking request has completed; true if it has. */
  bool test(Al::request& req);

  /** Barrier among the inter-model processes. */
  void intermodel_barrier();
  /** Barrier among processes in this model. */
  void model_barrier();
  /** Barrier among all processes. */
  void global_barrier();
  /** Barrier on an arbitrary communicator. */
  void barrier(const El::mpi::Comm c);

  /** Send a buffer to rank in model. */
  template <typename T>
  void send(const T *data, int count, int model, int rank) {
    bytes_sent += sizeof(T) * count;
    El::mpi::Send(data, count, get_world_rank(model, rank), get_world_comm());
  }
  template <typename T> void send(const T *data, int count, int model) {
    send(data, count, model, rank_in_model);
  }
  void send(const Mat& mat, int model, int rank);
  void send(const DistMat& mat, int model, int rank);
  void send(const Mat& mat, int model) {
    send(mat, model, rank_in_model);
  }
  void send(const DistMat& mat, int model) {
    send(mat, model, rank_in_model);
  }

  /** Corresponding non-blocking sends. */
  template <typename T>
  void nb_send(const T *data, int count, int model, int rank,
               El::mpi::Request<T>& req) {
    bytes_sent += sizeof(T) * count;
    El::mpi::ISend(data, count, get_world_rank(model, rank), get_world_comm(), req);
  }
  template <typename T>
  void nb_tagged_send(const T *data, int count, int rank, int tag,
               El::mpi::Request<T>& req, const El::mpi::Comm c) {
    bytes_sent += sizeof(T) * count;
    El::mpi::TaggedISend(data, count, rank, tag, c, req);
  }
  template <typename T> void nb_send(const T *data, int count, int model,
                                     El::mpi::Request<T>& req) {
    nb_send(data, count, model, rank_in_model, req);
  }
  void nb_send(const Mat& mat, int model, int rank,
               El::mpi::Request<DataType>& req);
  void nb_send(const DistMat& mat, int model, int rank,
               El::mpi::Request<DataType>& req);
  void nb_send(const Mat& mat, int model, El::mpi::Request<DataType>& req) {
    nb_send(mat, model, rank_in_model, req);
  }
  void nb_send(const DistMat& mat, int model, El::mpi::Request<DataType>& req) {
    nb_send(mat, model, rank_in_model, req);
  }

  /** Corresponding receive to send. */
  template <typename T> void recv(T *data, int count, int model, int rank) {
    El::mpi::Recv(data, count, get_world_rank(model, rank), get_world_comm());
    bytes_received += sizeof(T) * count;
  }
  template <typename T> void recv(T *data, int count, int model) {
    recv(data, count, model, rank_in_model);
  }
  void recv(Mat& mat, int model, int rank);
  void recv(DistMat& mat, int model, int rank);
  void recv(Mat& mat, int model) {
    recv(mat, model, rank_in_model);
  }
  void recv(DistMat& mat, int model) {
    recv(mat, model, rank_in_model);
  }
  /** As above, but receive from anyone. */
  template <typename T> void recv(T *data, int count) {
    El::mpi::Recv(data, count, El::mpi::ANY_SOURCE, get_world_comm());
    bytes_received += sizeof(T) * count;
  }
  void recv(Mat& mat);
  void recv(DistMat& mat);

  /** Corresponding non-blocking receives. */
  template <typename T> void nb_recv(T *data, int count, int model, int rank,
                                     El::mpi::Request<T>& req) {
    El::mpi::IRecv(data, count, get_world_rank(model, rank), get_world_comm(),
               req);
    bytes_received += sizeof(T) * count;
  }
  template <typename T> void nb_tagged_recv(
               T *data, int count, int rank, int tag,
               El::mpi::Request<T>& req, const El::mpi::Comm c) {
    El::mpi::TaggedIRecv(data, count, rank, tag, c, req);
    bytes_received += sizeof(T) * count;
  }

  template <typename T> void nb_recv(T *data, int count, int model,
                                     El::mpi::Request<T>& req) {
    nb_recv(data, count, model, rank_in_model, req);
  }
  void nb_recv(Mat& mat, int model, int rank, El::mpi::Request<DataType>& req);
  void nb_recv(DistMat& mat, int model, int rank, El::mpi::Request<DataType>& req);
  void nb_recv(Mat& mat, int model, El::mpi::Request<DataType>& req) {
    nb_recv(mat, model, rank_in_model, req);
  }
  void nb_recv(DistMat& mat, int model, El::mpi::Request<DataType>& req) {
    nb_recv(mat, model, rank_in_model, req);
  }
  template <typename T> void nb_recv(T *data, int count, El::mpi::Request<T>& req) {
    El::mpi::IRecv(data, count, El::mpi::ANY_SOURCE, get_world_comm(), req);
    bytes_received += sizeof(T) * count;
  }
  void nb_recv(Mat& mat, El::mpi::Request<DataType>& req);
  void nb_recv(DistMat& mat, El::mpi::Request<DataType>& req);

  /** Send/recv to/from ranks. */
  template <typename T>
  void sendrecv(const T *snd, int send_count, int send_model, int send_rank,
                T *rcv, int recv_count, int recv_model, int recv_rank) {
    bytes_sent += sizeof(T) * send_count;
    bytes_received += sizeof(T) * recv_count;
    El::mpi::SendRecv(snd, send_count, get_world_rank(send_model, send_rank),
                      rcv, recv_count, get_world_rank(recv_model, recv_rank),
                      get_world_comm());
  }
  template <typename T>
  void sendrecv(const T *snd, int send_count, int send_model,
                T *rcv, int recv_count, int recv_model) {
    sendrecv(snd, send_count, send_model, rank_in_model,
             rcv, recv_count, recv_model, rank_in_model);
  }

  /** Determine the size (count) of an incoming message. */
  template <typename T> int get_count(int model, int rank) {
    MPI_Status status;
    MPI_Probe(get_world_rank(model, rank), MPI_ANY_TAG, MPI_COMM_WORLD, &status);
    return El::mpi::GetCount<T>(status);
  }
  template <typename T>
  int get_count(int model) {
    return get_count<T>(model, rank_in_model);
  }

  // Statistics methods.
  /** Return the number of model barriers performed. */
  inline size_t get_num_model_barriers() const {
    return num_model_barriers;
  }
  /** Return the number of inter-model barriers performed. */
  inline size_t get_num_intermodel_barriers() const {
    return num_intermodel_barriers;
  }
  /** Return the number of global barriers performed. */
  inline size_t get_num_global_barriers() const {
    return num_global_barriers;
  }
  /** Return the number of bytes sent. */
  inline size_t get_bytes_sent() const {
    return bytes_sent;
  }
  /** Return the number of bytes received. */
  inline size_t get_bytes_received() const {
    return bytes_received;
  }
  /** Return the number of bytes sent in allreduces. */
  inline size_t get_ar_bytes_sent() const {
    return ar_bytes_sent;
  }
  /** Return the number of bytes received in allreduces. */
  inline size_t get_ar_bytes_received() const {
    return ar_bytes_sent;
  }
  /** Return the number of bytes sent in allreduce reduce-scatters. */
  inline size_t get_ar_rs_bytes_sent() const {
    return ar_rs_bytes_sent;
  }
  /** Return the number of bytes received in allreduce reduce-scatters. */
  inline size_t get_ar_rs_bytes_received() const {
    return ar_rs_bytes_received;
  }
  /** Return the number of bytes sent in allreduce allgathers. */
  inline size_t get_ar_ag_bytes_sent() const {
    return ar_ag_bytes_sent;
  }
  /** Return the number of bytes received in allreduce allgathers. */
  inline size_t get_ar_ag_bytes_received() const {
    return ar_ag_bytes_received;
  }
  /** Return the time spent in allreduces. */
  inline double get_ar_time() const {
    return ar_time;
  }
  /** Return the time spent in allreduce reduce-scatters. */
  inline double get_ar_rs_time() const {
    return ar_rs_time;
  }
  /** Return the time spent in allreduce allgathers. */
  inline double get_ar_ag_time() const {
    return ar_ag_time;
  }
  /** Return the time spent in allreduce send transforms. */
  inline double get_ar_send_transform_time() const {
    return ar_send_transform_time;
  }
  /** Return the time spent in allreduce receive transforms. */
  inline double get_ar_recv_transform_time() const {
    return ar_recv_transform_time;
  }
  /** Return the time spent in allreduce receive/apply transforms. */
  inline double get_ar_recv_apply_transform_time() const {
    return ar_recv_apply_transform_time;
  }
  /** Return the time spent sending in allreduces. */
  inline double get_ar_send_time() const {
    return ar_send_time;
  }
  /** Return the time spent receiving in allreduces. */
  inline double get_ar_recv_time() const {
    return ar_recv_time;
  }
  /** Return the time spent sending in allreduce reduce-scatters. */
  inline double get_ar_rs_send_time() const {
    return ar_rs_send_time;
  }
  /** Return the time spent receiving in allreduce reduce-scatters. */
  inline double get_ar_rs_recv_time() const {
    return ar_rs_recv_time;
  }
  /** Return the time spent sending in allreduce allgathers. */
  inline double get_ar_ag_send_time() const {
    return ar_ag_send_time;
  }
  /** Return the time spent receiving in allreduce allgathers. */
  inline double get_ar_ag_recv_time() const {
    return ar_ag_recv_time;
  }
  inline void reset_stats_counters() {
    num_model_barriers = 0;
    num_intermodel_barriers = 0;
    num_global_barriers = 0;
    bytes_sent = 0;
    bytes_received = 0;
    ar_bytes_sent = 0;
    ar_bytes_received = 0;
    ar_rs_bytes_sent = 0;
    ar_rs_bytes_received = 0;
    ar_ag_bytes_sent = 0;
    ar_ag_bytes_received = 0;
    ar_time = 0.0;
    ar_rs_time = 0.0;
    ar_ag_time = 0.0;
    ar_send_transform_time = 0.0;
    ar_recv_transform_time = 0.0;
    ar_recv_apply_transform_time = 0.0;
    ar_send_time = 0.0;
    ar_recv_time = 0.0;
    ar_rs_send_time = 0.0;
    ar_rs_recv_time = 0.0;
    ar_ag_send_time = 0.0;
    ar_ag_recv_time = 0.0;
  }

  /** Return true if mat can be transmitted. */
  static inline bool is_sendable(const Mat& mat) {
    // This assumes we do not transmit mat with a datatype smaller than
    // DataType.
    // MPI uses "int" as its count type; do calculations with larger ints.
    size_t count = (size_t) mat.Height() * (size_t) mat.Width();
    return count <= (size_t) std::numeric_limits<int>::max();
  }
  /** Return true if the local portion of dist_mat can be transmitted. */
  static inline bool is_sendable(const AbsDistMat& dist_mat) {
    return is_sendable(dist_mat.LockedMatrix());
  }

  // Custom allreduce implementations.
  /** Specify different allreduce algorithms. */
  enum class allreduce_algorithm {
    DEFAULT,
    DYNAMIC,  /** Choose algorithm based on data size. */
    RECURSIVE_DOUBLING,
    PAIRWISE_EXCHANGE_RING,
    RING,
    RABENSEIFNER,
    INVALID
  };

  /** Allreduce options. */
  struct allreduce_options {
    /** Allreduce algorithm to use. */
    allreduce_algorithm algo = allreduce_algorithm::DEFAULT;
    /** Optimization: the recv_transform is the identity. */
    bool id_recv = false;
    /**
     * Optimization: When communication is node-local, do not apply the
     * send_transform. Implies id_recv when possible and sets the local flag
     * in recv_apply_transform to true when taken advantage of.
     */
    bool no_local_trans = false;
    /** Max number of concurrent reduce steps, must be >= 1. */
    int max_reduces = 1;
  };

  /** Get the default allreduce algorithm to use (may be DYNAMIC). */
  allreduce_algorithm get_default_allreduce_algorithm() const {
    return default_allreduce_algo;
  }
  /**
   * Set the default allreduce algorithm to algo.
   * Do *not* set it to DEFAULT.
   */
  void set_default_allreduce_algorithm(allreduce_algorithm algo) {
    default_allreduce_algo = algo;
  }

  /**
   * Do a custom allreduce on mat on the intermodel communicator.
   * This selects the allreduce algorithm to use based on the size of mat.
   * All counts/sizes are in bytes.
   * @param mat The matrix to allreduce.
   * @param max_recv_count An upper bound on the size of data that will be
   * received in any step; this will be the size of receive buffers used in
   * the allreduce.
   * @param send_transform A function that takes a range of a matrix and
   * applies a transformation to it. The return value is a pointer to a buffer
   * containing the transformed data, which will be sent. The int& param
   * should be set to the count of how many elements are in the buffer. The
   * boolean parameter indicates whether the matrix is constant between
   * different calls to send_transform; if true, the function may be able to
   * take advantage of this. The int parameter gives a count of how many times
   * send_transform has been called concurrently, starting from 0.
   * @param recv_transform A function that takes a pointer to a buffer and a
   * matrix and applies a transform to the buffer, storing the result in the
   * matrix. The buffer will be data transformed with send_transform and
   * received from another rank. The return value is the actual count of the
   * received data (i.e. the count that the data was sent using).
   * @param recv_apply_transform A function like recv_transform except that
   * the transformed data should be combined (applied, reduced) with the
   * current data in the matrix argument. A boolean parameter indicates that
   * no_local_trans was true and the data was not transformed.
   * @param options Various allreduce options.
   */
  void intermodel_allreduce(
    Mat& mat, int max_recv_count,
    std::function<uint8_t *(Mat&, El::IR, El::IR, int&, bool, int)> send_transform,
    std::function<int(uint8_t *, Mat&)> recv_transform,
    std::function<int(uint8_t *, Mat&, bool)> recv_apply_transform,
    const allreduce_options opts);

  /**
   * A recursive-doubling allreduce.
   * This implementation only works for a power-of-2 number of processes.
   */
  void recursive_doubling_allreduce_pow2(
    const El::mpi::Comm comm, Mat& mat, int max_recv_count,
    std::function<uint8_t *(Mat&, El::IR, El::IR, int&, bool, int)> send_transform,
    std::function<int(uint8_t *, Mat&, bool)> recv_apply_transform,
    const allreduce_options opts);

  /**
   * An allreduce based on a pairwise-exchange reduce-scatter followed by a
   * ring-based allgather.
   * @param num_reduces If >1, performs up to num_reduces reduces concurrently
   * in the reduce-scatter phase.
   */
  void pe_ring_allreduce(
    const El::mpi::Comm comm, Mat& mat, int max_recv_count,
    std::function<uint8_t *(Mat&, El::IR, El::IR, int&, bool, int)> send_transform,
    std::function<int(uint8_t *, Mat&)> recv_transform,
    std::function<int(uint8_t *, Mat&, bool)> recv_apply_transform,
    const allreduce_options opts);

  /**
   * An allreduce using ring-based reduce-scatter and allgather.
   */
  void ring_allreduce(
    const El::mpi::Comm comm, Mat& mat, int max_recv_count,
    std::function<uint8_t *(Mat&, El::IR, El::IR, int&, bool, int)> send_transform,
    std::function<int(uint8_t *, Mat&)> recv_transform,
    std::function<int(uint8_t *, Mat&, bool)> recv_apply_transform,
    const allreduce_options opts);

  /**
   * An allreduce using a recursive-halving reduce-scatter followed by a
   * recursive-doubling allgather.
   */
  void rabenseifner_allreduce(
    const El::mpi::Comm comm, Mat& mat, int max_recv_count,
    std::function<uint8_t *(Mat&, El::IR, El::IR, int&, bool, int)> send_transform,
    std::function<int(uint8_t *, Mat&)> recv_transform,
    std::function<int(uint8_t *, Mat&, bool)> recv_apply_transform,
    const allreduce_options opts);

  /** Return the intermodel communicator. */
  El::mpi::Comm get_intermodel_comm() const {
    return intermodel_comm;
  }

  /** Return the model communicator. */
  El::mpi::Comm get_model_comm() const {
    return model_comm;
  }

  /** Return the world communicator. */
  const El::mpi::Comm get_world_comm() const {
    return world_comm;
  }

  /** Return true if rank (in comm) is on the local node. */
  bool is_rank_node_local(int rank, const El::mpi::Comm comm) const {
    // Translating to COMM_WORLD is typically constant time.
    int world_rank = El::mpi::Translate(comm, rank, get_world_comm());
    return is_world_rank_on_node(world_rank);
  }

  #ifdef LBANN_HAS_CUDA
  /** Get list of GPUs.
   *  @todo This is a kludge. A better solution would be to refactor
   *  the cuDNN manager and make the LBANN communicator responsible
   *  for GPU management.
   */
  std::vector<int>& get_gpus() {
    static std::vector<int> gpus;
    return gpus;
  }
  /** Get list of CUDA streams.
   *  @todo This is a kludge. A better solution would be to refactor
   *  the cuDNN manager and make the LBANN communicator responsible
   *  for GPU management.
   */
  std::vector<cudaStream_t>& get_cuda_streams() {
    static std::vector<cudaStream_t> streams;
    return streams;
  }
  #endif // LBANN_HAS_CUDA

 private:
  /** World communicator. */
  const El::mpi::Comm world_comm;
  /** Communicator for every process in this model. */
  El::mpi::Comm model_comm;
  /** Communicator for every process with the same model rank. */
  El::mpi::Comm intermodel_comm;
  /** Communicator for every process in the same compute node. */
  El::mpi::Comm node_comm;
  /** Grid for this model. */
  Grid *grid;
  /** Number of models. */
  int num_models;
  /** Number of processors per model. */
  int procs_per_model;
  /** Rank of the model this process is in. */
  int model_rank;
  /** Rank of this process within its model. */
  int rank_in_model;
  /** Number of processers per compute node. */
  int procs_per_node;
  /** Rank of this process within its compute node. */
  int rank_in_node;
  /** The list of world ranks that are on this compute node. */
  std::vector<int> world_ranks_on_node;
  /** Default number of threads per process.
   *  This is the number of OpenMP threads to use for parallel
   *  regions, provided omp_set_num_threads has not been called or the
   *  num_threads directive has not been provided.
   */
  int threads_per_proc;
  /** Pre-allocated buffers for collectives. */
  std::map<size_t, std::vector<uint8_t *>> collective_bufs;
  /** Current default allreduce algorithm. */
  allreduce_algorithm default_allreduce_algo =
    allreduce_algorithm::DYNAMIC;

#ifdef LBANN_HAS_ALUMINUM
  using al_comms_key_type = std::pair<MPI_Comm, std::type_index>;
  using al_comms_val_type = std::unique_ptr<::Al::MPICommunicator>;
  std::map<al_comms_key_type, al_comms_val_type> m_al_comms;

  /** Get an Aluminum communicator.
   *  The communicator will have the same process configuration as the
   *  Elemental communicator c and use the backend corresponding to
   *  type index t. An Aluminum communicator will be created if
   *  needed.
   */
  ::Al::MPICommunicator* get_al_comm(
    El::mpi::Comm c, std::type_index t = std::type_index(typeid(Al::mpi_backend)));

  /** Convert an MPI_Op to an Aluminum reduction operator. */
  ::Al::ReductionOperator mpi_op_to_al_op(El::mpi::Op op);
#endif

  // Various statistics counters.
  size_t num_model_barriers;
  size_t num_intermodel_barriers;
  size_t num_global_barriers;
  size_t bytes_sent;
  size_t bytes_received;
  // Allreduce statistics.
  size_t ar_bytes_sent;
  size_t ar_bytes_received;
  size_t ar_rs_bytes_sent;
  size_t ar_rs_bytes_received;
  size_t ar_ag_bytes_sent;
  size_t ar_ag_bytes_received;
  double ar_time;
  double ar_rs_time;
  double ar_ag_time;
  double ar_send_transform_time;
  double ar_recv_transform_time;
  double ar_recv_apply_transform_time;
  double ar_send_time;
  double ar_recv_time;
  double ar_rs_send_time;
  double ar_rs_recv_time;
  double ar_ag_send_time;
  double ar_ag_recv_time;

  /** Setup communicator for processes in the same compute node. */
  void setup_node_comm();

  /** Initialize the default number of threads per process.
   *  This is the number of OpenMP threads to use for parallel
   *  regions, provided omp_set_num_threads has not been called or the
   *  num_threads directive has not been provided. If the environment
   *  variable OMP_NUM_THREADS is defined, it's value is used for the
   *  default. Otherwise, then the default is the number of hardware
   *  cores per node divided by the number of processes per node.
   */
  void setup_threads();

  /**
   * Return a buffer from collective_bufs, allocating it if needed.
   * @param size The size of the buffer (in bytes).
   * @param idx The index of the buffer (default 0).
   */
  uint8_t *get_collective_buffer(size_t size, size_t idx = 0);

};

template <typename T, bool S>
void lbann_comm::broadcast(int root, T& val, const El::mpi::Comm c) {
  if (S) {
    // Avoid linking error from uninstantiated El::mpi routine if !S by converting T to El::byte
    using TT = typename interpret_as_byte_if_needed<S, T>::type;
    broadcast_native<TT>(root, reinterpret_cast<TT&>(val), c);
  } else {
    broadcast_custom(root, val, c);
  }
  count_bytes_broadcast(sizeof(T), El::mpi::Rank(c), root);
}

template <typename T>
void lbann_comm::broadcast_native(int root, T& val, const El::mpi::Comm c) const {
  El::mpi::Broadcast(val, root, c);
}

template <typename T>
void lbann_comm::broadcast_custom(int root, T& val, const El::mpi::Comm c) const {
 const int bytes =  static_cast<int>(sizeof(T));
 El::mpi::Broadcast<El::byte>(reinterpret_cast<El::byte*>(&val), bytes, root, c);
}

template <typename T, bool S>
void lbann_comm::broadcast(const int root, T* data, const int count, const El::mpi::Comm c) {
  const int size = static_cast<int>(S? count : sizeof(T)*count);
  // Avoid linking error from uninstantiated El::mpi routine if !S by converting T to El::byte
  using TT = typename interpret_as_byte_if_needed<S, T>::type;
  El::mpi::Broadcast<TT>(reinterpret_cast<TT*>(data), size, root, c);
  count_bytes_broadcast(sizeof(T)*count, El::mpi::Rank(c), root);
}

/// Broadcast std::string over an arbitrary communicator.
template<>
void lbann_comm::broadcast<std::string>(const int root, std::string& str, const El::mpi::Comm c);

} // namespace lbann

#endif  // LBANN_COMM_HPP_INCLUDED<|MERGE_RESOLUTION|>--- conflicted
+++ resolved
@@ -194,17 +194,11 @@
   /** Broadcast mat over the inter-model communicator starting from root. */
   void intermodel_broadcast_matrix(Mat& mat, int root);
   void intermodel_broadcast_matrix(AbsDistMat& mat, int root);
-<<<<<<< HEAD
-  /**
-   * Broadcast over an arbitrary communicator
-   */
-=======
 
   /// Broadcast a scalar value over an arbitrary communicator
   template < typename T, bool S = is_instantiated_El_mpi_type<T>::value >
   void broadcast(int root, T& val, const El::mpi::Comm c);
 
->>>>>>> e850ed71
   template <typename T>
   void broadcast_custom(int root, T& val, const El::mpi::Comm c) const;
   template <typename T>
@@ -278,7 +272,6 @@
   void world_broadcast(int root, std::vector<T> &data) {
     broadcast(root, data, get_world_comm());
   }
-<<<<<<< HEAD
   /**
    * Broadcast T* to world;
    * all processors must have correctly allocated memmory for "data"
@@ -291,14 +284,12 @@
    * Broadcast vector<> within model;
    * vector<> for non-root processes will be resized as needed.
    */
-=======
   /// Broadcast vector<> across models.
   template <typename T>
   void intermodel_broadcast(int root, std::vector<T> &data) {
     broadcast(root, data, get_intermodel_comm());
   }
   /// Broadcast vector<> within model.
->>>>>>> e850ed71
   template <typename T>
   void model_broadcast(int root, std::vector<T> &data) {
     broadcast(root, data, get_model_comm());
