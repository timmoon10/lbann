////////////////////////////////////////////////////////////////////////////////xecu
// Copyright (c) 2014-2016, Lawrence Livermore National Security, LLC.
// Produced at the Lawrence Livermore National Laboratory.
// Written by the LBANN Research Team (B. Van Essen, et al.) listed in
// the CONTRIBUTORS file. <lbann-dev@llnl.gov>
//
// LLNL-CODE-697807.
// All rights reserved.
//
// This file is part of LBANN: Livermore Big Artificial Neural Network
// Toolkit. For details, see http://software.llnl.gov/LBANN or
// https://github.com/LLNL/LBANN.
//
// Licensed under the Apache License, Version 2.0 (the "Licensee"); you
// may not use this file except in compliance with the License.  You may
// obtain a copy of the License at:
//
// http://www.apache.org/licenses/LICENSE-2.0
//
// Unless required by applicable law or agreed to in writing, software
// distributed under the License is distributed on an "AS IS" BASIS,
// WITHOUT WARRANTIES OR CONDITIONS OF ANY KIND, either express or
// implied. See the License for the specific language governing
// permissions and limitations under the license.
//
// lbann_base .hpp - Basic definitions, functions
////////////////////////////////////////////////////////////////////////////////

#ifndef LBANN_BASE_HPP
#define LBANN_BASE_HPP

#include "El.hpp"
#include "lbann/Elemental_extensions.hpp"
#include "lbann/utils/cyg_profile.hpp"


// Defines, among other things, lbann::DataType.
#include "lbann_config.hpp"

using EGrid = El::Grid;
using Grid = El::Grid;
using Mat = El::Matrix<lbann::DataType>;
using AbsDistMat = El::AbstractDistMatrix<lbann::DataType>;
using DistMat = El::DistMatrix<lbann::DataType, El::MC, El::MR>;
using CircMat = El::DistMatrix<lbann::DataType, El::CIRC, El::CIRC>;
using StarMat = El::DistMatrix<lbann::DataType, El::STAR, El::STAR>;
/* Summary matrix over columns */
using ColSumMat = El::DistMatrix<lbann::DataType, El::MR, El::STAR>;
using RowSumMat = El::DistMatrix<lbann::DataType, El::MC, El::STAR>;
using StarVCMat = El::DistMatrix<lbann::DataType, El::STAR, El::VC>;
using StarMRMat = El::DistMatrix<lbann::DataType, El::STAR, El::MR>;
/* Summary matrix over columns */
using ColSumStarVCMat = El::DistMatrix<lbann::DataType, El::VC, El::STAR>;
using BlockMat = El::BlockMatrix<lbann::DataType>;
using ElMat = El::ElementalMatrix<lbann::DataType>;

// Datatype for model evaluation
// Examples: timing, metrics, objective functions
using EvalType = double;

<<<<<<< HEAD
// Typedefs for Elemental matrices
using EGrid = El::Grid;
using Grid = El::Grid;
using Mat = El::Matrix<DataType>;
using AbsDistMat = El::AbstractDistMatrix<DataType>;
using ElMat      = El::ElementalMatrix<DataType>;
using BlockMat   = El::BlockMatrix<DataType>;
using MCMRMat    = El::DistMatrix<DataType, El::MC  , El::MR>;
using CircMat    = El::DistMatrix<DataType, El::CIRC, El::CIRC>;
using StarMat    = El::DistMatrix<DataType, El::STAR, El::STAR>;
using StarVCMat  = El::DistMatrix<DataType, El::STAR, El::VC>;
using VCStarMat  = El::DistMatrix<DataType, El::VC  , El::STAR>;
using MCStarMat  = El::DistMatrix<DataType, El::MC  , El::STAR>;
using MRStarMat  = El::DistMatrix<DataType, El::MR  , El::STAR>;
using StarMRMat  = El::DistMatrix<DataType, El::STAR, El::MR>;

// Deprecated typedefs for Elemental matrices
using DistMat = MCMRMat;
using RowSumMat = MCStarMat;
using ColSumStarVCMat = VCStarMat;
using ColSumMat = MRStarMat;

=======
>>>>>>> 5869cf6e
/// Distributed matrix format
enum class matrix_format {MC_MR, CIRC_CIRC, STAR_STAR, STAR_VC, MC_STAR, invalid};

/// Data layout that is optimized for different modes of parallelism
enum class data_layout {MODEL_PARALLEL, DATA_PARALLEL, invalid};
static matrix_format __attribute__((used)) data_layout_to_matrix_format(data_layout layout) {
  matrix_format format;
  switch(layout) {
  case data_layout::MODEL_PARALLEL:
    format = matrix_format::MC_MR;
    break;
  case data_layout::DATA_PARALLEL:
    /// Weights are stored in STAR_STAR and data in STAR_VC
    format = matrix_format::STAR_STAR;
    break;
  default:
    throw(std::string{} + __FILE__ + " " + std::to_string(__LINE__) + " Invalid data layout selected");
  }
  return format;
}

/// Neural network execution mode
enum class execution_mode {training, validation, testing, prediction, invalid};
static const char *__attribute__((used)) _to_string(execution_mode m) {
  switch(m) {
  case execution_mode::training:
    return "training";
  case execution_mode::validation:
    return "validation";
  case execution_mode::testing:
    return "testing";
  case execution_mode::prediction:
    return "prediction";
  case execution_mode::invalid:
    return "invalid";
  default:
    throw("Invalid execution mode specified"); /// @todo this should be an lbann_exception but then the class has to move to resolve dependencies
  }
}

/** Pooling layer mode */
enum class pool_mode {max, average, average_no_pad};

/** returns a string representation of the pool_mode */
std::string get_pool_mode_name(pool_mode m);

namespace lbann {

// Forward-declaration.
class lbann_comm;

/**
 * Initialize LBANN.
 * The comm instance this returns places every process in one model. This can be
 * changed with lbann_comm::split_models afterward.
 * @param argc The program's argc.
 * @param argv The program's argv.
 * @param seed Optional seed for random number generators.
 */
lbann_comm* initialize(int& argc, char**& argv, int seed = -1);
/**
 * Perform finalization.
 */
void finalize(lbann_comm* comm = nullptr);

class CUtility {
 public:
  static void convolveMat(StarMat *Kernels, BlockMat& InputMat, BlockMat& OutputMat,
                          uint InputWidth, uint InputHeight);
};

}  // namespace lbann

/// Print the dimensions and name of a Elemental matrix
static void __attribute__((used)) _display_matrix(ElMat *m, const char *name) {
  std::cout << "DISPLAY MATRIX: " << name << " = " << m->Height() << " x " << m->Width() << std::endl;
}
#define DISPLAY_MATRIX(x) _display_matrix(x, #x);

// FIXME
#if 1
// __FILE__
#define log_msg(...) {\
  char str[256];\
  sprintf(str, __VA_ARGS__);\
  std::cout << "[" << comm->get_model_rank() << "." << comm->get_rank_in_model() << "][" << __FUNCTION__ << "][Line " << __LINE__ << "]" << str << std::endl; \
  }
#define log_simple_msg(...) {\
  char str[256];\
  sprintf(str, __VA_ARGS__);\
  std::cout << "[" << __FUNCTION__ << "][Line " << __LINE__ << "]" << str << std::endl; \
  }
#else
#define log_msg(...)
#define log_simple_msg(...)
#endif

#define LBANN_MAKE_STR(x) _LBANN_MAKE_STR(x)
#define _LBANN_MAKE_STR(x) #x

#endif // LBANN_BASE_HPP<|MERGE_RESOLUTION|>--- conflicted
+++ resolved
@@ -33,56 +33,35 @@
 #include "lbann/Elemental_extensions.hpp"
 #include "lbann/utils/cyg_profile.hpp"
 
-
 // Defines, among other things, lbann::DataType.
 #include "lbann_config.hpp"
 
-using EGrid = El::Grid;
-using Grid = El::Grid;
-using Mat = El::Matrix<lbann::DataType>;
+// Typedefs for Elemental matrices
+using EGrid      = El::Grid;
+using Grid       = El::Grid;
+using Mat        = El::Matrix<lbann::DataType>;
 using AbsDistMat = El::AbstractDistMatrix<lbann::DataType>;
-using DistMat = El::DistMatrix<lbann::DataType, El::MC, El::MR>;
-using CircMat = El::DistMatrix<lbann::DataType, El::CIRC, El::CIRC>;
-using StarMat = El::DistMatrix<lbann::DataType, El::STAR, El::STAR>;
-/* Summary matrix over columns */
-using ColSumMat = El::DistMatrix<lbann::DataType, El::MR, El::STAR>;
-using RowSumMat = El::DistMatrix<lbann::DataType, El::MC, El::STAR>;
-using StarVCMat = El::DistMatrix<lbann::DataType, El::STAR, El::VC>;
-using StarMRMat = El::DistMatrix<lbann::DataType, El::STAR, El::MR>;
-/* Summary matrix over columns */
-using ColSumStarVCMat = El::DistMatrix<lbann::DataType, El::VC, El::STAR>;
-using BlockMat = El::BlockMatrix<lbann::DataType>;
-using ElMat = El::ElementalMatrix<lbann::DataType>;
+using ElMat      = El::ElementalMatrix<lbann::DataType>;
+using BlockMat   = El::BlockMatrix<lbann::DataType>;
+using MCMRMat    = El::DistMatrix<lbann::DataType, El::MC  , El::MR  >;
+using CircMat    = El::DistMatrix<lbann::DataType, El::CIRC, El::CIRC>;
+using StarMat    = El::DistMatrix<lbann::DataType, El::STAR, El::STAR>;
+using StarVCMat  = El::DistMatrix<lbann::DataType, El::STAR, El::VC  >;
+using VCStarMat  = El::DistMatrix<lbann::DataType, El::VC  , El::STAR>;
+using MCStarMat  = El::DistMatrix<lbann::DataType, El::MC  , El::STAR>;
+using MRStarMat  = El::DistMatrix<lbann::DataType, El::MR  , El::STAR>;
+using StarMRMat  = El::DistMatrix<lbann::DataType, El::STAR, El::MR  >;
+
+// Deprecated typedefs for Elemental matrices
+using DistMat         = MCMRMat;
+using RowSumMat       = MCStarMat;
+using ColSumStarVCMat = VCStarMat;
+using ColSumMat       = MRStarMat;
 
 // Datatype for model evaluation
 // Examples: timing, metrics, objective functions
 using EvalType = double;
 
-<<<<<<< HEAD
-// Typedefs for Elemental matrices
-using EGrid = El::Grid;
-using Grid = El::Grid;
-using Mat = El::Matrix<DataType>;
-using AbsDistMat = El::AbstractDistMatrix<DataType>;
-using ElMat      = El::ElementalMatrix<DataType>;
-using BlockMat   = El::BlockMatrix<DataType>;
-using MCMRMat    = El::DistMatrix<DataType, El::MC  , El::MR>;
-using CircMat    = El::DistMatrix<DataType, El::CIRC, El::CIRC>;
-using StarMat    = El::DistMatrix<DataType, El::STAR, El::STAR>;
-using StarVCMat  = El::DistMatrix<DataType, El::STAR, El::VC>;
-using VCStarMat  = El::DistMatrix<DataType, El::VC  , El::STAR>;
-using MCStarMat  = El::DistMatrix<DataType, El::MC  , El::STAR>;
-using MRStarMat  = El::DistMatrix<DataType, El::MR  , El::STAR>;
-using StarMRMat  = El::DistMatrix<DataType, El::STAR, El::MR>;
-
-// Deprecated typedefs for Elemental matrices
-using DistMat = MCMRMat;
-using RowSumMat = MCStarMat;
-using ColSumStarVCMat = VCStarMat;
-using ColSumMat = MRStarMat;
-
-=======
->>>>>>> 5869cf6e
 /// Distributed matrix format
 enum class matrix_format {MC_MR, CIRC_CIRC, STAR_STAR, STAR_VC, MC_STAR, invalid};
 
