--- conflicted
+++ resolved
@@ -40,217 +40,7 @@
 template <typename T_io_buffer, data_layout T_layout = data_layout::DATA_PARALLEL>
 class input_layer : public generic_input_layer {
  public:
-<<<<<<< HEAD
-  input_layer(lbann_comm *comm,
-              int num_parallel_readers,
-              std::map<execution_mode, generic_data_reader *> data_readers,
-              bool data_set_spans_models = true)
-    : generic_data_distribution(comm, num_parallel_readers, data_readers),
-      io_layer(comm, data_set_spans_models),
-      m_training_dataset(),
-      m_testing_dataset(),
-      m_validation_dataset(),
-      m_data_readers(data_readers) {
-      //m_data_sets_span_models(data_sets_span_models) {
-    // Input layers have no parents
-    m_expected_num_parent_layers = 0;
 
-    generic_data_distribution::fetch_data_fn = new fetch_data_functor(true, false);
-    generic_data_distribution::update_data_reader_fn = new update_data_reader_functor(true);
-
-    if(m_data_readers[execution_mode::training] != nullptr) {
-      m_training_dataset.total_samples() = m_data_readers[execution_mode::training]->get_num_data();
-    }
-
-    if(m_data_readers[execution_mode::validation] != nullptr) {
-      m_validation_dataset.total_samples() = m_data_readers[execution_mode::validation]->get_num_data();
-    }
-
-    if(m_data_readers[execution_mode::testing] != nullptr) {
-      m_testing_dataset.total_samples() = m_data_readers[execution_mode::testing]->get_num_data();
-    }
-  }
-
-  ~input_layer() override {
-    // Input layer always frees data readers.
-    for (auto& dr : m_data_readers) {
-      delete dr.second;
-    }
-  }
-
-  // Input layers copy their datareaders.
-  input_layer(const input_layer& other)
-    : generic_data_distribution(other), io_layer(other),
-      m_training_dataset(other.m_training_dataset),
-      m_testing_dataset(other.m_testing_dataset),
-      m_validation_dataset(other.m_validation_dataset),
-      m_data_readers(other.m_data_readers) {
-    for (auto& dr : m_data_readers) {
-      dr.second = dr.second->copy();
-    }
-  }
-
-  input_layer& operator=(const input_layer& other) {
-    generic_data_distribution::operator=(other);
-    io_layer::operator=(other);
-    for (auto& dr : m_data_readers) {
-      dr.second = dr.second->copy();
-    }
-    return *this;
-  }
-  // std::string get_description() const {
-  //   std::stringstream s;
-  //   for (size_t i = 0; i < this->m_neuron_dims.size(); i++) {
-  //     s << this->m_neuron_dims[i];
-  //     if ( i != this->m_neuron_dims.size()-1) {
-  //       s << " x ";
-  //     }
-  //   }
-  //   return s.str();;
-  // }
-
-  void setup_dims() override {
-    io_layer::setup_dims();
-    this->m_neuron_dims = get_data_dims();
-    this->m_num_neuron_dims = this->m_neuron_dims.size();
-    this->m_num_neurons = std::accumulate(this->m_neuron_dims.begin(),
-                                          this->m_neuron_dims.end(),
-                                          1,
-                                          std::multiplies<int>());
-  }
-
-  void setup_data() override {
-    io_layer::setup_data();
-
-    /// BVE FIXME foreach data reader
-    // in case that target_layer gets initialized beforehand
-    if(m_data_readers[execution_mode::training] != nullptr) {
-      m_data_readers[execution_mode::training]->setup();
-      m_data_readers[execution_mode::training]->set_rank(Layer::m_comm->get_rank_in_model());
-    }
-    if(m_data_readers[execution_mode::validation] != nullptr) {
-      m_data_readers[execution_mode::validation]->setup();
-      m_data_readers[execution_mode::validation]->set_rank(Layer::m_comm->get_rank_in_model());
-    }
-    if(m_data_readers[execution_mode::testing] != nullptr) {
-      m_data_readers[execution_mode::testing]->setup();
-      m_data_readers[execution_mode::testing]->set_rank(Layer::m_comm->get_rank_in_model());
-    }
-  }
-
-  /** Define the standard view of the matrix -- and set it for the model
-   * Setup the effective (global) mini-batch size so that gradients are properly
-   * averaged across models. */
-  void fp_setup_data(int mini_batch_size) override {
-
-    // Use the predetermined size of the mini-batch to set the current
-    // batch size for the neural network
-    mini_batch_size = get_current_mini_batch_size();
-    this->m_model->set_current_mini_batch_size(mini_batch_size);
-
-    // Use the precomputed size of the global mini-batch to set the
-    // current effective batch size across all models
-    int total_mini_batch_size = get_current_global_mini_batch_size();
-    this->m_model->set_effective_mini_batch_size(total_mini_batch_size);
-
-    // Initialize matrices
-    io_layer::fp_setup_data(mini_batch_size);
-
-  }
-
-  //************************************************************************
-  // Helper functions to access the data readers
-  //************************************************************************
-
-  generic_data_reader *get_data_reader(const execution_mode mode) const {
-    generic_data_reader *data_reader = nullptr;
-
-    auto it = m_data_readers.find(mode);
-    if (it != m_data_readers.end()) data_reader = it->second;
-
-    switch(mode) {
-    case execution_mode::training:
-      break;
-    case execution_mode::validation:
-      break;
-    case execution_mode::testing:
-      break;
-    default:
-      throw lbann_exception(
-                            std::string{} + __FILE__ + " " + std::to_string(__LINE__) +
-                            " :: generic data distribution: invalid execution phase");
-    }
-    return data_reader;
-  }
-
-  generic_data_reader *get_data_reader() const {
-    return get_data_reader(this->m_model->get_execution_mode());
-  }
-
-  virtual int get_num_parallel_readers(execution_mode mode) const {
-    const generic_data_reader *data_reader = get_data_reader(mode);
-    return data_reader->get_num_parallel_readers();
-  }
-
-  virtual int get_num_parallel_readers() const {
-    return get_num_parallel_readers(this->m_model->get_execution_mode());
-  }
-
-  virtual int get_num_iterations_per_epoch(execution_mode mode) const {
-    const generic_data_reader *data_reader = get_data_reader(mode);
-    return data_reader->get_num_iterations_per_epoch();
-  }
-
-  virtual int get_num_iterations_per_epoch() const {
-    return get_num_iterations_per_epoch(this->m_model->get_execution_mode());
-  }
-
-  virtual int get_current_step_in_epoch(execution_mode mode) const {
-    const generic_data_reader *data_reader = get_data_reader(mode);
-    return data_reader->get_current_step_in_epoch();
-  }
-
-  virtual int get_current_step_in_epoch() const {
-    return get_current_step_in_epoch(this->m_model->get_execution_mode());
-  }
-
-  virtual int get_mini_batch_size(execution_mode mode) const {
-    const generic_data_reader *data_reader = get_data_reader(mode);
-    return data_reader->get_mini_batch_size();
-  }
-
-  virtual int get_last_mini_batch_size(execution_mode mode) const {
-    const generic_data_reader *data_reader = get_data_reader(mode);
-    return data_reader->get_last_mini_batch_size();
-  }
-
-  virtual int get_last_mini_batch_size() const {
-    return get_last_mini_batch_size(this->m_model->get_execution_mode());
-  }
-
-  virtual int get_current_mini_batch_size(execution_mode mode) const {
-    const generic_data_reader *data_reader = get_data_reader(mode);
-    return data_reader->get_current_mini_batch_size();
-  }
-
-  virtual int get_current_mini_batch_size() const {
-    return get_current_mini_batch_size(this->m_model->get_execution_mode());
-  }
-
-  virtual int get_global_mini_batch_size(execution_mode mode) const {
-    const generic_data_reader *data_reader = get_data_reader(mode);
-    return data_reader->get_global_mini_batch_size();
-  }
-
-  virtual int get_global_last_mini_batch_size(execution_mode mode) const {
-    const generic_data_reader *data_reader = get_data_reader(mode);
-    return data_reader->get_global_last_mini_batch_size();
-  }
-
-  virtual int get_current_global_mini_batch_size(execution_mode mode) const {
-    const generic_data_reader *data_reader = get_data_reader(mode);
-    return data_reader->get_current_global_mini_batch_size();
-=======
   /// @todo make the map and vector references
   input_layer(lbann_comm *comm, int num_parallel_readers, std::map<execution_mode, generic_data_reader *> data_readers, bool data_set_spans_models = true)
     : generic_input_layer(comm, num_parallel_readers, data_readers, data_set_spans_models) {
@@ -258,9 +48,6 @@
     initialize_io_buffer(comm, std::min(num_parallel_readers, Layer::m_comm->get_procs_per_model()), data_readers);
     io_buffer->fetch_data_fn = new fetch_data_functor(true, false);
     io_buffer->update_data_reader_fn = new update_data_reader_functor(true);
-    // Setup the data distribution
-    initialize_distributed_matrices();
->>>>>>> 2de3566a
   }
   input_layer(const input_layer&) = default;
   input_layer& operator=(const input_layer&) = default;
@@ -280,14 +67,8 @@
     generic_input_layer::initialize_io_buffer<T_io_buffer>(comm, num_parallel_readers, data_readers);
   }
 
-  virtual inline void initialize_distributed_matrices() {
-    generic_input_layer::initialize_distributed_matrices<T_layout>();
-  }
   data_layout get_data_layout() const override { return T_layout; }
 
-  void setup_data() override {
-    generic_input_layer::setup_data();
-  }
 };
 
 template<>
