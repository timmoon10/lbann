--- conflicted
+++ resolved
@@ -234,11 +234,7 @@
     import lbann.contrib.launcher
 
     trainer = lbann.Trainer(
-<<<<<<< HEAD
-        mini_batch_size=run_args.batch_size,
-=======
         run_args.batch_size,
->>>>>>> 48766d1e
         name=None,
         procs_per_trainer=run_args.procs_per_trainer,
     )
