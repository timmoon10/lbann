include(ExternalProject)

# Options
if(NOT ELEMENTAL_LIBRARY_TYPE)
  set(ELEMENTAL_LIBRARY_TYPE SHARED)
endif()
option(FORCE_ELEMENTAL_BUILD "Elemental: force build" OFF)

# Check if Elemental has been provided
if(Elemental_DIR AND NOT FORCE_ELEMENTAL_BUILD)

  # Status message
  message(STATUS "Found Elemental: ${Elemental_DIR}")

else()

  # Git repository URL and tag
  if(NOT ELEMENTAL_URL)
    set(ELEMENTAL_URL https://github.com/elemental/Elemental.git)
  endif()
  if(NOT ELEMENTAL_TAG)
     # Deprecated - Commit from 9/11/2016
     # Deprecated - set(ELEMENTAL_TAG "d14e8f396cbafac8cf6b46da442ad3b7a1d42508")
     # 0.87.6
     # set(ELEMENTAL_TAG "8a1a42c4391b73e1b7e9ea07736459cccb7d6b21")
     # 0.87.7
     set(ELEMENTAL_TAG "351bc9460dcc58be62e9b42902e49640a97c0b0e")
  endif()
  message(STATUS "Will pull Elemental (tag ${ELEMENTAL_TAG}) from ${ELEMENTAL_URL}")

  # Elemental build options
  if(NOT ELEMENTAL_BUILD_TYPE)
    set(ELEMENTAL_BUILD_TYPE ${CMAKE_BUILD_TYPE})
  endif()

  if(CMAKE_CXX_COMPILER_ID MATCHES "Clang")
    option(ELEMENTAL_HYBRID "Elemental: make use of OpenMP within MPI packing/unpacking" OFF)
  else()
   option(ELEMENTAL_HYBRID "Elemental: make use of OpenMP within MPI packing/unpacking" ON)
  endif()
  option(ELEMENTAL_C_INTERFACE "Elemental: build C interface?" OFF)
  option(ELEMENTAL_INSTALL_PYTHON_PACKAGE "Elemental: install Python interface?" OFF)
  option(ELEMENTAL_DISABLE_PARMETIS "Elemental: disable ParMETIS?" ON) # Non-commercial license
  option(ELEMENTAL_DISABLE_QUAD "Elemental: disable quad precision" ON) # GPL license
  option(ELEMENTAL_USE_64BIT_INTS "Elemental: use 64bit integers" ON)
  option(ELEMENTAL_USE_64BIT_BLAS_INTS "Elemental: use 64bit integers for BLAS" OFF)

  # Determine library type
  if(ELEMENTAL_LIBRARY_TYPE STREQUAL STATIC)
    set(ELEMENTAL_BUILD_SHARED_LIBS OFF)
  elseif(ELEMENTAL_LIBRARY_TYPE STREQUAL SHARED)
    set(ELEMENTAL_BUILD_SHARED_LIBS ON)
  else()
    message(WARNING "Elemental: unknown library type (${ELEMENTAL_LIBRARY_TYPE}), defaulting to shared library.")
    set(ELEMENTAL_BUILD_SHARED_LIBS ON)
  endif()

  # Download and build location
  set(ELEMENTAL_SOURCE_DIR ${PROJECT_BINARY_DIR}/download/elemental/source)
  set(ELEMENTAL_BINARY_DIR ${PROJECT_BINARY_DIR}/download/elemental/build)

<<<<<<< HEAD
  if(ELEMENTAL_USE_CUBLAS)
     set(EL_CUBLAS_FLAGS "-DEL_USE_CUBLAS -I${CUDA_INCLUDE_DIRS} -I${CUB_SOURCE_DIR}")
  endif()
  #set(EL_CUBLAS_FLAGS "${CMAKE_CXX_FLAGS} ${EL_CUBLAS_FLAGS}")
  set(EL_CUBLAS_LINK "${CMAKE_EXE_LINKER_FLAGS} -L${CUDA_TOOLKIT_ROOT_DIR}/lib64 -lcublas -lcudart")  
=======
  # patch file
  set(PATCH_DIR ${PROJECT_SOURCE_DIR}/external)
  set(EL_OpenBLAS_PATCH_DIR ${PATCH_DIR}/OpenBLAS)
  if (PATCH_OPENBLAS)
    set(EL_OpenBLAS_PATCH_SCRIPT ${EL_OpenBLAS_PATCH_DIR}/patchELOpenBLAS.sh)
  else()
    set(EL_OpenBLAS_PATCH_SCRIPT ${EL_OpenBLAS_PATCH_DIR}/noop.sh)
  endif()
>>>>>>> f7d6e824

  # Get Elemental from Git repository and build
  ExternalProject_Add(project_Elemental
    PREFIX          ${CMAKE_INSTALL_PREFIX}
    TMP_DIR         ${ELEMENTAL_BINARY_DIR}/tmp
    STAMP_DIR       ${ELEMENTAL_BINARY_DIR}/stamp
    #--Download step--------------
    GIT_REPOSITORY  ${ELEMENTAL_URL}
    GIT_TAG         ${ELEMENTAL_TAG}
    #--Update/Patch step----------
    PATCH_COMMAND   patch -d ${ELEMENTAL_SOURCE_DIR} -p 1 < ${PROJECT_SOURCE_DIR}/external/Elemental/elemental_cublas.patch
    #--Configure step-------------
    SOURCE_DIR      ${ELEMENTAL_SOURCE_DIR}
    BINARY_DIR      ${ELEMENTAL_BINARY_DIR}
    BUILD_COMMAND   pushd ${ELEMENTAL_SOURCE_DIR} && ${EL_OpenBLAS_PATCH_SCRIPT} && popd && ${CMAKE_MAKE_PROGRAM} -j${MAKE_NUM_PROCESSES} VERBOSE=${VERBOSE} CC=${MPI_C_COMPILER} CXX=${MPI_CXX_COMPILER}
    INSTALL_DIR     ${CMAKE_INSTALL_PREFIX}
    INSTALL_COMMAND ${CMAKE_MAKE_PROGRAM} install -j${MAKE_NUM_PROCESSES} VERBOSE=${VERBOSE}
    CMAKE_ARGS
      -D CMAKE_INSTALL_PREFIX=${CMAKE_INSTALL_PREFIX}
      -D CMAKE_INSTALL_MESSAGE=${CMAKE_INSTALL_MESSAGE}
      -D CMAKE_BUILD_TYPE=${ELEMENTAL_BUILD_TYPE}
      -D CMAKE_C_COMPILER=${CMAKE_C_COMPILER}
      -D CMAKE_CXX_COMPILER=${CMAKE_CXX_COMPILER}
      -D CMAKE_Fortran_COMPILER=${CMAKE_Fortran_COMPILER}
      -D GFORTRAN_LIB=${GFORTRAN_LIB}
      -D MPI_C_COMPILER=${MPI_C_COMPILER}
      -D MPI_CXX_COMPILER=${MPI_CXX_COMPILER}
      -D MPI_Fortran_COMPILER=${MPI_Fortran_COMPILER}
      -D MATH_LIBS=${ELEMENTAL_MATH_LIBS}
      -D BUILD_SHARED_LIBS=${ELEMENTAL_BUILD_SHARED_LIBS}
      -D EL_HYBRID=${ELEMENTAL_HYBRID}
      -D EL_C_INTERFACE=${ELEMENTAL_C_INTERFACE}
      -D INSTALL_PYTHON_PACKAGE=${ELEMENTAL_INSTALL_PYTHON_PACKAGE}
      -D EL_DISABLE_PARMETIS=${ELEMENTAL_DISABLE_PARMETIS}
      -D EL_DISABLE_QUAD=${ELEMENTAL_DISABLE_QUAD}
      -D EL_USE_64BIT_INTS=${ELEMENTAL_USE_64BIT_INTS}
      -D EL_USE_64BIT_BLAS_INTS=${ELEMENTAL_USE_64BIT_BLAS_INTS}
      -D CMAKE_SKIP_BUILD_RPATH=${CMAKE_SKIP_BUILD_RPATH}
      -D CMAKE_BUILD_WITH_INSTALL_RPATH=${CMAKE_BUILD_WITH_INSTALL_RPATH}
      -D CMAKE_INSTALL_RPATH_USE_LINK_PATH=${CMAKE_INSTALL_RPATH_USE_LINK_PATH}
      -D CMAKE_INSTALL_RPATH=${CMAKE_INSTALL_RPATH}
      -D CMAKE_MACOSX_RPATH=${CMAKE_MACOSX_RPATH}
<<<<<<< HEAD
      -D CMAKE_CXX_FLAGS=${EL_CUBLAS_FLAGS}
      -D CMAKE_EXE_LINKER_FLAGS=${EL_CUBLAS_LINK}
=======
      -D PATCH_DIR=${PATCH_DIR}
>>>>>>> f7d6e824
  )

  # Get install directory
  set(Elemental_DIR ${CMAKE_INSTALL_PREFIX})

  # LBANN has built Elemental
  set(LBANN_BUILT_ELEMENTAL TRUE)

endif()

# Include header files
set(Elemental_INCLUDE_DIRS ${Elemental_DIR}/${CMAKE_INSTALL_INCLUDEDIR})
include_directories(SYSTEM ${Elemental_INCLUDE_DIRS})

# Get library
if(ELEMENTAL_LIBRARY_TYPE STREQUAL STATIC)
  set(Elemental_LIBRARIES ${Elemental_DIR}/${CMAKE_INSTALL_LIBDIR}/${CMAKE_STATIC_LIBRARY_PREFIX}El${CMAKE_STATIC_LIBRARY_SUFFIX})
else()
  set(Elemental_LIBRARIES ${Elemental_DIR}/${CMAKE_INSTALL_LIBDIR}/${CMAKE_SHARED_LIBRARY_PREFIX}El${CMAKE_SHARED_LIBRARY_SUFFIX})
endif()

# Add preprocessor flag for Elemental
set(CMAKE_CXX_FLAGS "${CMAKE_CXX_FLAGS} -D__LIB_ELEMENTAL")

# LBANN has access to Elemental
set(LBANN_HAS_ELEMENTAL TRUE)<|MERGE_RESOLUTION|>--- conflicted
+++ resolved
@@ -59,13 +59,12 @@
   set(ELEMENTAL_SOURCE_DIR ${PROJECT_BINARY_DIR}/download/elemental/source)
   set(ELEMENTAL_BINARY_DIR ${PROJECT_BINARY_DIR}/download/elemental/build)
 
-<<<<<<< HEAD
   if(ELEMENTAL_USE_CUBLAS)
      set(EL_CUBLAS_FLAGS "-DEL_USE_CUBLAS -I${CUDA_INCLUDE_DIRS} -I${CUB_SOURCE_DIR}")
   endif()
   #set(EL_CUBLAS_FLAGS "${CMAKE_CXX_FLAGS} ${EL_CUBLAS_FLAGS}")
   set(EL_CUBLAS_LINK "${CMAKE_EXE_LINKER_FLAGS} -L${CUDA_TOOLKIT_ROOT_DIR}/lib64 -lcublas -lcudart")  
-=======
+  
   # patch file
   set(PATCH_DIR ${PROJECT_SOURCE_DIR}/external)
   set(EL_OpenBLAS_PATCH_DIR ${PATCH_DIR}/OpenBLAS)
@@ -74,7 +73,6 @@
   else()
     set(EL_OpenBLAS_PATCH_SCRIPT ${EL_OpenBLAS_PATCH_DIR}/noop.sh)
   endif()
->>>>>>> f7d6e824
 
   # Get Elemental from Git repository and build
   ExternalProject_Add(project_Elemental
@@ -117,12 +115,9 @@
       -D CMAKE_INSTALL_RPATH_USE_LINK_PATH=${CMAKE_INSTALL_RPATH_USE_LINK_PATH}
       -D CMAKE_INSTALL_RPATH=${CMAKE_INSTALL_RPATH}
       -D CMAKE_MACOSX_RPATH=${CMAKE_MACOSX_RPATH}
-<<<<<<< HEAD
       -D CMAKE_CXX_FLAGS=${EL_CUBLAS_FLAGS}
       -D CMAKE_EXE_LINKER_FLAGS=${EL_CUBLAS_LINK}
-=======
       -D PATCH_DIR=${PATCH_DIR}
->>>>>>> f7d6e824
   )
 
   # Get install directory
