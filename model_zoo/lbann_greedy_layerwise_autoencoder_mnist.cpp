--- conflicted
+++ resolved
@@ -39,179 +39,6 @@
 const uint g_NumLayers = g_LayerDim.size(); // # layers*/
 
 /// Main function
-<<<<<<< HEAD
-int main(int argc, char* argv[])
-{
-    // El initialization (similar to MPI_Init)
-    Initialize(argc, argv);
-    init_random(42);
-    init_data_seq_random(42);
-    lbann_comm* comm = NULL;
-
-    try {
-
-        // Get data files
-        const string g_MNIST_TrainLabelFile = Input("--train-label-file",
-                                                    "MNIST training set label file",
-                                                    std::string("train-labels-idx1-ubyte"));
-        const string g_MNIST_TrainImageFile = Input("--train-image-file",
-                                                    "MNIST training set image file",
-                                                    std::string("train-images-idx3-ubyte"));
-        const string g_MNIST_TestLabelFile = Input("--test-label-file",
-                                                   "MNIST test set label file",
-                                                   std::string("t10k-labels-idx1-ubyte"));
-        const string g_MNIST_TestImageFile = Input("--test-image-file",
-                                                   "MNIST test set image file",
-                                                   std::string("t10k-images-idx3-ubyte"));
-
-        ///////////////////////////////////////////////////////////////////
-        // initalize grid, block
-        ///////////////////////////////////////////////////////////////////
-
-        // Initialize parameter defaults
-        TrainingParams trainParams;
-        trainParams.DatasetRootDir = "/p/lscratchf/brainusr/datasets/MNIST/";
-        trainParams.EpochCount = 50;
-        trainParams.MBSize = 192;
-        trainParams.LearnRate = 0.01;
-        trainParams.DropOut = -1.0f;
-        trainParams.ProcsPerModel = 0;
-        trainParams.PercentageTrainingSamples = 1.0;
-        trainParams.PercentageValidationSamples = 0.1;
-        PerformanceParams perfParams;
-        perfParams.BlockSize = 256;
-
-        // Parse command-line inputs
-        trainParams.parse_params();
-        perfParams.parse_params();
-        ProcessInput();
-        PrintInputReport();
-
-        // Set algorithmic blocksize
-        SetBlocksize(perfParams.BlockSize);
-
-        // Set up the communicator and get the grid.
-        comm = new lbann_comm(trainParams.ProcsPerModel);
-        Grid& grid = comm->get_model_grid();
-        if (comm->am_world_master()) {
-          cout << "Number of models: " << comm->get_num_models() << endl;
-          cout << "Grid is " << grid.Height() << " x " << grid.Width() << endl;
-          cout << endl;
-        }
-
-        int parallel_io = perfParams.MaxParIOSize;
-        if (parallel_io == 0) {
-          if (comm->am_world_master()) {
-            cout << "\tMax Parallel I/O Fetch: " << comm->get_procs_per_model() <<
-              " (Limited to # Processes)" << endl;
-          }
-          parallel_io = comm->get_procs_per_model();
-        } else {
-          if (comm->am_world_master()) {
-            cout << "\tMax Parallel I/O Fetch: " << parallel_io << endl;
-          }
-        }
-
-        ///////////////////////////////////////////////////////////////////
-        // load training data (MNIST)
-        ///////////////////////////////////////////////////////////////////
-        mnist_reader mnist_trainset(trainParams.MBSize, true);
-        mnist_trainset.set_file_dir(trainParams.DatasetRootDir);
-        mnist_trainset.set_data_filename(g_MNIST_TrainImageFile);
-        mnist_trainset.set_label_filename(g_MNIST_TrainLabelFile);
-        mnist_trainset.set_validation_percent(trainParams.PercentageValidationSamples);
-        mnist_trainset.load();
-
-        ///////////////////////////////////////////////////////////////////
-        // create a validation set from the unused training data (MNIST)
-        ///////////////////////////////////////////////////////////////////
-        mnist_reader mnist_validation_set(mnist_trainset); // Clone the training set object
-        mnist_validation_set.use_unused_index_set();
-        if (comm->am_world_master()) {
-          size_t num_train = mnist_trainset.getNumData();
-          size_t num_validate = mnist_trainset.getNumData();
-          double validate_percent = num_validate / (num_train+num_validate)*100.0;
-          double train_percent = num_train / (num_train+num_validate)*100.0;
-          cout << "Training using " << train_percent << "% of the training data set, which is " << mnist_trainset.getNumData() << " samples." << endl
-               << "Validating training using " << validate_percent << "% of the training data set, which is " << mnist_validation_set.getNumData() << " samples." << endl;
-        }
-
-
-        ///////////////////////////////////////////////////////////////////
-        // load testing data (MNIST)
-        ///////////////////////////////////////////////////////////////////
-        mnist_reader mnist_testset(trainParams.MBSize, true);
-        mnist_testset.set_file_dir(trainParams.DatasetRootDir);
-        mnist_testset.set_data_filename(g_MNIST_TestImageFile);
-        mnist_testset.set_label_filename(g_MNIST_TestLabelFile);
-        mnist_testset.set_use_percent(trainParams.PercentageTestingSamples);
-        mnist_testset.load();
-        if (comm->am_world_master()) {
-          cout << "Testing using " << (trainParams.PercentageTestingSamples*100) << "% of the testing data set, which is " << mnist_testset.getNumData() << " samples." << endl;
-        }
-
-        ///////////////////////////////////////////////////////////////////
-        // initalize neural network (layers)
-        ///////////////////////////////////////////////////////////////////
-
-        // Initialize optimizer
-        optimizer_factory *optimizer_fac;
-        if (trainParams.LearnRateMethod == 1) { // Adagrad
-          optimizer_fac = new adagrad_factory(comm, trainParams.LearnRate);
-        }else if (trainParams.LearnRateMethod == 2) { // RMSprop
-          optimizer_fac = new rmsprop_factory(comm, trainParams.LearnRate);
-        } else if (trainParams.LearnRateMethod == 3) { // Adam
-          optimizer_fac = new adam_factory(comm, trainParams.LearnRate);
-        } else {
-          optimizer_fac = new sgd_factory(comm, trainParams.LearnRate, 0.9, trainParams.LrDecayRate, true);
-        }
-
-        // Initialize network
-        layer_factory* lfac = new layer_factory();
-        greedy_layerwise_autoencoder gla(trainParams.MBSize, comm, new objective_functions::mean_squared_error(comm), lfac, optimizer_fac);
-        std::map<execution_mode, generic_data_reader*> data_readers = {std::make_pair(execution_mode::training,&mnist_trainset),
-                                                               std::make_pair(execution_mode::validation, &mnist_validation_set),
-                                                               std::make_pair(execution_mode::testing, &mnist_testset)};
-
-        input_layer *input_layer = new input_layer_distributed_minibatch_parallel_io(data_layout::MODEL_PARALLEL, comm, parallel_io, (int) trainParams.MBSize, data_readers);
-        gla.add(input_layer);
-        gla.add("FullyConnected", data_layout::MODEL_PARALLEL, 32, trainParams.ActivationType, weight_initialization::glorot_uniform, {new dropout(data_layout::MODEL_PARALLEL, comm, trainParams.DropOut)});
-
-        if (comm->am_world_master()) {
-          cout << "Parameter settings:" << endl;
-          cout << "\tMini-batch size: " << trainParams.MBSize << endl;
-          cout << "\tLearning rate: " << trainParams.LearnRate << endl;
-          cout << "\tEpoch count: " << trainParams.EpochCount << endl;
-        }
-
-        ///////////////////////////////////////////////////////////////////
-        // main loop for training/testing
-        ///////////////////////////////////////////////////////////////////
-
-        // Initialize the model's data structures
-        gla.setup();
-
-        // set checkpoint directory and checkpoint interval
-        // @TODO: add to lbann_proto
-        gla.set_checkpoint_dir(trainParams.ParameterDir);
-        gla.set_checkpoint_epochs(trainParams.CkptEpochs);
-        gla.set_checkpoint_steps(trainParams.CkptSteps);
-        gla.set_checkpoint_secs(trainParams.CkptSecs);
-
-        // restart model from checkpoint if we have one
-        gla.restartShared();
-
-        if (comm->am_world_master()) cout << "(Pre) train autoencoder - unsupersived training" << endl;
-        gla.train(trainParams.EpochCount);
-
-
-        // Free dynamically allocated memory
-        // delete target_layer;  // Causes segfault
-        // delete input_layer;  // Causes segfault
-        // delete lfac;  // Causes segfault
-        delete optimizer_fac;
-        delete comm;
-=======
 int main(int argc, char *argv[]) {
   lbann_comm *comm = initialize(argc, argv, 42);
 
@@ -334,7 +161,6 @@
     } else {
       optimizer_fac = new sgd_factory(comm, trainParams.LearnRate, 0.9, trainParams.LrDecayRate, true);
     }
->>>>>>> 59bc798b
 
     // Initialize network
     greedy_layerwise_autoencoder gla(trainParams.MBSize, comm, new objective_functions::mean_squared_error(comm), optimizer_fac);
