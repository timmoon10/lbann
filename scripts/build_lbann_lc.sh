--- conflicted
+++ resolved
@@ -450,15 +450,6 @@
 C_FLAGS="${CXX_FLAGS}"
 
 # Hacks to build with NVSHMEM
-<<<<<<< HEAD
-if [ "${CLUSTER}" == "lassen" ]; then
-    NVSHMEM_DIR=/usr/workspace/wsb/brain/nvshmem/nvshmem_0.3.3/cuda-10.1_ppc64le
-    #NVSHMEM_DIR=/usr/workspace/wsb/brain/nvshmem/nvshmem_0.3/nvshmem_0.3.3-0+cuda10_ppc64le
-    CUDA_FLAGS="-gencode=arch=compute_70,code=sm_70"
-    WITH_NVSHMEM=1
-else
-    WITH_NVSHMEM=0
-=======
 if [ ${WITH_NVSHMEM} -ne 0 ]; then
     if [ "${CLUSTER}" == "lassen" ]; then
         NVSHMEM_DIR=/usr/workspace/wsb/brain/nvshmem/nvshmem_0.3.3/cuda-10.1_ppc64le
@@ -467,7 +458,6 @@
         echo "NVSHMEM is currently only supported on Lassen"
         exit 1
     fi
->>>>>>> 81703fbb
 fi
 
 # Set environment variables
@@ -827,15 +817,8 @@
 -D LBANN_BUILT_WITH_SPECTRUM=${WITH_SPECTRUM} \
 -D OPENBLAS_ARCH_COMMAND=${OPENBLAS_ARCH} \
 -D LBANN_HAS_SHMEM=${WITH_SHMEM} \
-<<<<<<< HEAD
--D LBANN_HAS_NVSHMEM=${WITH_NVSHMEM} \
--D LBANN_SB_FWD_LBANN_NVSHMEM_DIR=${NVSHMEM_DIR} \
--D LBANN_SB_FWD_HYDROGEN_CMAKE_CXX_FLAGS="${CXX_FLAGS}" \
--D LBANN_SB_FWD_HYDROGEN_CMAKE_CUDA_FLAGS="${CUDA_FLAGS}" \
-=======
 -D LBANN_WITH_NVSHMEM=${WITH_NVSHMEM} \
 -D LBANN_SB_FWD_LBANN_NVSHMEM_DIR=${NVSHMEM_DIR} \
->>>>>>> 81703fbb
 ${SUPERBUILD_DIR}
 EOF
 )
