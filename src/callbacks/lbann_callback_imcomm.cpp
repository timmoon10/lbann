--- conflicted
+++ resolved
@@ -94,39 +94,21 @@
       layers[layer]->set_effective_minibatch_size(
         layers[layer]->get_minibatch_size() * m->get_comm()->get_num_models());
       // Support reshaping for convolutional layers.
-<<<<<<< HEAD
       const std::type_info& layer_type = typeid(*(layers[layer]));
       if (std::type_index(layer_type) ==
           std::type_index(typeid(convolution_layer<data_layout::MODEL_PARALLEL>))) {
         convolution_layer<data_layout::MODEL_PARALLEL>* conv_layer =
           dynamic_cast<convolution_layer<data_layout::MODEL_PARALLEL>*>(layers[layer]);
-        params.reshape_height = conv_layer->m_filter_size /
+        params.reshape_height = conv_layer->m_conv_size /
           conv_layer->m_num_output_channels;
         params.reshape_width = conv_layer->m_num_output_channels;
       } else if (std::type_index(layer_type) ==
                  std::type_index(typeid(convolution_layer<data_layout::DATA_PARALLEL>))) {
         convolution_layer<data_layout::DATA_PARALLEL>* conv_layer =
           dynamic_cast<convolution_layer<data_layout::DATA_PARALLEL>*>(layers[layer]);
-        params.reshape_height = conv_layer->m_filter_size /
+        params.reshape_height = conv_layer->m_conv_size /
           conv_layer->m_num_output_channels;
         params.reshape_width = conv_layer->m_num_output_channels;
-=======
-      if (layers[layer]->get_type() == layer_type::convolution) {
-        El::Int filter_size, num_output_channels;
-        if (layers[layer]->get_data_layout() == data_layout::MODEL_PARALLEL) {
-          convolution_layer<data_layout::MODEL_PARALLEL>* conv_layer =
-            dynamic_cast<convolution_layer<data_layout::MODEL_PARALLEL>*>(layers[layer]);
-          filter_size = conv_layer->m_conv_size;
-          num_output_channels = conv_layer->m_neuron_dims[0];
-        } else {
-          convolution_layer<data_layout::DATA_PARALLEL>* conv_layer =
-            dynamic_cast<convolution_layer<data_layout::DATA_PARALLEL>*>(layers[layer]);
-          filter_size = conv_layer->m_conv_size;
-          num_output_channels = conv_layer->m_neuron_dims[0];
-        }
-        params.reshape_height = filter_size / num_output_channels;
-        params.reshape_width = num_output_channels;
->>>>>>> 4697c7f8
       }
       if (ct_does_quantization(params.ct)) {
         const ElMat& gradients = learning_layer->get_weights_gradient();
