--- conflicted
+++ resolved
@@ -104,7 +104,6 @@
   init_random(seed);
   init_data_seq_random(seed);
 
-<<<<<<< HEAD
 #ifdef LBANN_HAS_SHMEM
   // Initialize SHMEM
   {
@@ -115,7 +114,7 @@
     }
   }
 #endif // LBANN_HAS_SHMEM
-=======
+
 #ifdef LBANN_HAS_NVSHMEM
   // Initialize NVSHMEM
   // tym (3/3/20): I get an error when initializing NVSHMEM with
@@ -123,7 +122,6 @@
   // nvshmem::initialize(comm->get_trainer_comm().GetMPIComm()); /// @todo Restore
   nvshmem::initialize(MPI_COMM_WORLD);
 #endif // LBANN_HAS_NVSHMEM
->>>>>>> 63766216
 
   return comm;
 }
