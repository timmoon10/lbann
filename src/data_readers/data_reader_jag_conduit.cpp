////////////////////////////////////////////////////////////////////////////////
// Copyright (c) 2014-2016, Lawrence Livermore National Security, LLC.
// Produced at the Lawrence Livermore National Laboratory.
// Written by the LBANN Research Team (B. Van Essen, et al.) listed in
// the CONTRIBUTORS file. <lbann-dev@llnl.gov>
//
// LLNL-CODE-697807.
// All rights reserved.
//
// This file is part of LBANN: Livermore Big Artificial Neural Network
// Toolkit. For details, see http://software.llnl.gov/LBANN or
// https://github.com/LLNL/LBANN.
//
// Licensed under the Apache License, Version 2.0 (the "Licensee"); you
// may not use this file except in compliance with the License.  You may
// obtain a copy of the License at:
//
// http://www.apache.org/licenses/LICENSE-2.0
//
// Unless required by applicable law or agreed to in writing, software
// distributed under the License is distributed on an "AS IS" BASIS,
// WITHOUT WARRANTIES OR CONDITIONS OF ANY KIND, either express or
// implied. See the License for the specific language governing
// permissions and limitations under the license.
//
////////////////////////////////////////////////////////////////////////////////

#ifndef _JAG_OFFLINE_TOOL_MODE_
#include "lbann/data_readers/data_reader_jag_conduit.hpp"
#include "lbann/io/data_buffers/partitioned_io_buffer.hpp"
#include "lbann/io/data_buffers/distributed_io_buffer.hpp"
//#include "lbann/data_store/data_store_jag_conduit.hpp"
#else
#include "data_reader_jag_conduit.hpp"
#endif // _JAG_OFFLINE_TOOL_MODE_

#ifdef LBANN_HAS_CONDUIT
#include "lbann/utils/file_utils.hpp" // for add_delimiter() in load()
#include "lbann/data_readers/opencv_extensions.hpp"
#include <limits>     // numeric_limits
#include <algorithm>  // max_element
#include <numeric>    // accumulate
#include <functional> // multiplies
#include <type_traits>// is_same
#include <set>
#include <map>
#include "lbann/data_readers/image_utils.hpp"
#include <omp.h>
#include "lbann/utils/timer.hpp"
#include "lbann/utils/glob.hpp"
#include "lbann/utils/peek_map.hpp"
#include "conduit/conduit_relay.hpp"
#include "conduit/conduit_relay_hdf5.hpp"


// This macro may be moved to a global scope
#define _THROW_LBANN_EXCEPTION_(_CLASS_NAME_,_MSG_) { \
  std::stringstream _err; \
  _err << __FILE__ << ' '  << __LINE__ << " :: " \
      << (_CLASS_NAME_) << "::" << (_MSG_); \
  throw lbann_exception(_err.str()); \
}

#define _THROW_LBANN_EXCEPTION2_(_CLASS_NAME_,_MSG1_,_MSG2_) { \
  std::stringstream _err; \
  _err << __FILE__ << ' '  << __LINE__ << " :: " \
      << (_CLASS_NAME_) << "::" << (_MSG1_) << (_MSG2_); \
  throw lbann_exception(_err.str()); \
}

// This comes after all the headers, and is only visible within the current implementation file.
// To make sure, we put '#undef _CN_' at the end of this file
#define _CN_ "data_reader_jag_conduit"

namespace lbann {

hdf5_file_handles::~hdf5_file_handles() {
  for (auto& h: m_open_hdf5_files) {
    conduit::relay::io::hdf5_close_file(h.second);
  }
  m_open_hdf5_files.clear();
}

bool hdf5_file_handles::add(const std::string fname, hid_t hnd) {
  auto ret1 = m_open_hdf5_files.insert(std::pair<std::string, hid_t>(fname, hnd));
  auto ret2 = m_open_hdf5_handles.insert(std::pair<hid_t, std::string>(hnd, fname));
  return ret1.second && ret2.second;
}

hid_t hdf5_file_handles::get(const std::string& fname) const {
  std::unordered_map<std::string, hid_t>::const_iterator it = m_open_hdf5_files.find(fname);
  if (it == m_open_hdf5_files.end()) {
    return static_cast<hid_t>(-1);
  }
  return it->second;
}

std::string hdf5_file_handles::get(const hid_t h) const {
  return peek_map(m_open_hdf5_handles, h);
}

std::unordered_map<std::string, int> data_reader_jag_conduit::m_num_local_readers;

const std::set<std::string> data_reader_jag_conduit::non_numeric_vars = {
  "fusion_reaction",
  "fusion_model_reaction",
  "radial_profile",
  "postp_timeseries_vars",
  "name",
  "solver",
  "mesh_def",
  "hs_volume_integral",
  "fusion_model_sv",
  "shell_model",
  "shape_model",
  "ablation_cv_model",
  "infalling_model",
  "radiation_model",
  "hotspot_model",
  "shape_model_initial_velocity_amplitude",
  "stopping_model",
  "energy_balance_model_ablation_cv_model",
  "solver_method",
  "conduction_model_conductivity",
  "solver_mode"
};

#ifndef _JAG_OFFLINE_TOOL_MODE_
// These methods are overriden to allow each process to load and consume a unique set of data files
bool data_reader_jag_conduit::position_valid() const {
  const bool ok = (static_cast<size_t>(m_shuffled_indices[m_current_pos]) < m_valid_samples.size())
    && (m_current_pos < (int)m_shuffled_indices.size());
  if (!ok) {
    const size_t my_rank = static_cast<size_t>(m_comm->get_rank_in_model());
    std::stringstream err;
    err << "rank " << my_rank << " position invalid: m_shuffled_indices["
        << m_current_pos << "] (" << m_shuffled_indices[m_current_pos]
        << ") >= m_valid_samples.size() (" << m_valid_samples.size() << ")" << std::endl;
    std::cerr << err.str();
  }
  return ok;
}

void data_reader_jag_conduit::set_base_offset(const int s) {
  m_base_offset = 0;
}

void data_reader_jag_conduit::set_reset_mini_batch_index(const int s) {
  m_reset_mini_batch_index = 0;
}

int data_reader_jag_conduit::get_num_data() const {
  return m_global_num_samples_to_use;
}

void data_reader_jag_conduit::shuffle_indices() {
  // Shuffle the data
  if (m_shuffle) {
    std::shuffle(m_valid_samples.begin(), m_valid_samples.end(),
                 get_data_seq_generator());
  }
  m_valid_samples.resize(m_local_num_samples_to_use);
}

void data_reader_jag_conduit::select_subset_of_data() {

  m_local_num_samples_to_use = get_num_valid_local_samples();
  shuffle_indices();

  const size_t count = get_absolute_sample_count();
  const double use_percent = get_use_percent();
  if (count == 0u and use_percent == 0.0) {
      throw lbann_exception(
        std::string{} + __FILE__ + " " + std::to_string(__LINE__) +
        " :: data_reader_jag_conduit::select_subset_of_data() get_use_percent() "
        + "and get_absolute_sample_count() are both zero; exactly one "
        + "must be zero");
  }
  if (!(count == 0u or use_percent == 0.0)) {
      throw lbann_exception(
        std::string{} + __FILE__ + " " + std::to_string(__LINE__) +
        " :: data_reader_jag_conduit::select_subset_of_data() get_use_percent() "
        "and get_absolute_sample_count() are both non-zero; exactly one "
        "must be zero");
  }

  if (count != 0u) {
    if(count > get_num_valid_local_samples()) {
      throw lbann_exception(
        std::string{} + __FILE__ + " " + std::to_string(__LINE__) +
        " :: data_reader_jag_conduit::select_subset_of_data() - absolute_sample_count=" +
        std::to_string(count) + " is > get_num_valid_local_samples()=" +
        std::to_string(get_num_valid_local_samples()));
    }
    m_valid_samples.resize(get_absolute_sample_count());
  }

  if (use_percent) {
    m_valid_samples.resize(get_use_percent()*get_num_valid_local_samples());
  }

  long unused = get_validation_percent()*get_num_valid_local_samples();
  long use_me = get_num_valid_local_samples() - unused;
  if (unused > 0) {
      m_unused_samples = sample_map_t(m_valid_samples.begin() + use_me, m_valid_samples.end());
      m_valid_samples.resize(use_me);
  }

  if(!m_shuffle) {
    std::sort(m_valid_samples.begin(), m_valid_samples.end());
    std::sort(m_unused_samples.begin(), m_unused_samples.end());
  }
  m_local_num_samples_to_use = get_num_valid_local_samples();
}

void data_reader_jag_conduit::use_unused_index_set() {
  if ((m_leading_reader != this) && (m_leading_reader != nullptr)) {
    return;
  }
  m_valid_samples.swap(m_unused_samples);
  m_unused_samples.clear();
  m_unused_samples.shrink_to_fit();
  adjust_num_samples_to_use();
  m_local_num_samples_to_use = get_num_valid_local_samples();
}

void data_reader_jag_conduit::set_io_buffer_type(const std::string io_buffer) {
  m_io_buffer_type = io_buffer;
}

void data_reader_jag_conduit::set_local_id(const std::string role) {
  m_local_reader_id = m_num_local_readers[role]++;
}

int data_reader_jag_conduit::get_local_id(const std::string role) const {
  return m_local_reader_id;
}

void data_reader_jag_conduit::set_open_hdf5_files(std::shared_ptr<hdf5_file_handles>& f) {
  m_open_hdf5_files = f;
}

std::shared_ptr<hdf5_file_handles>& data_reader_jag_conduit::get_open_hdf5_files() {
  return m_open_hdf5_files;
}

void data_reader_jag_conduit::set_leading_reader(data_reader_jag_conduit* r) {
  m_leading_reader = r;
}

data_reader_jag_conduit* data_reader_jag_conduit::get_leading_reader() {
  return m_leading_reader;
}

int data_reader_jag_conduit::compute_max_num_parallel_readers() {
  if (m_io_buffer_type == "distributed") {
    // Use a sufficiently large data set size for the time being, and
    // check if it is ok when the actual size of data is available later
    long data_set_size = 2 * get_mini_batch_size() * m_comm->get_num_models() * get_num_parallel_readers();
    set_num_parallel_readers(distributed_io_buffer::compute_max_num_parallel_readers(
                             data_set_size, get_mini_batch_size(),
                             get_num_parallel_readers(), get_comm()));
    set_sample_stride(1);
    set_iteration_stride(get_num_parallel_readers());
  } else if (m_io_buffer_type == "partitioned") {
    set_num_parallel_readers(partitioned_io_buffer::compute_max_num_parallel_readers(
                             0, get_mini_batch_size(),
                             get_num_parallel_readers(), get_comm()));
    set_sample_stride(get_num_parallel_readers());
    set_iteration_stride(1);
  } else {
    _THROW_LBANN_EXCEPTION_(get_type(), " unknown io_buffer type: " + m_io_buffer_type);
  }
  return get_num_parallel_readers();
}

bool data_reader_jag_conduit::check_num_parallel_readers(long data_set_size) {
  if (m_io_buffer_type == "distributed") {
    const bool too_many_readers = !distributed_io_buffer::check_num_parallel_readers(data_set_size, get_mini_batch_size(), get_num_parallel_readers(), m_comm);
    if (too_many_readers) {
      if(m_comm->am_world_master()) {
        std::string err =
          "The training data set size " + std::to_string(data_set_size)
          + " is too small for the number of parallel readers "
          + std::to_string(get_num_parallel_readers());
        _THROW_LBANN_EXCEPTION_(get_type(), err);
        return false;
      }
    }
  }
  return true;
}
#else // _JAG_OFFLINE_TOOL_MODE_
void data_reader_jag_conduit::set_num_samples(size_t ns) {
  m_local_num_samples_to_use = ns;
  m_global_num_samples_to_use = ns;
  m_num_samples = ns;
}
#endif // _JAG_OFFLINE_TOOL_MODE_

data_reader_jag_conduit::data_reader_jag_conduit(const std::shared_ptr<cv_process>& pp, bool shuffle)
  : generic_data_reader(shuffle) {
  set_defaults();

  if (!pp) {
    _THROW_LBANN_EXCEPTION_(get_type(), " construction error: no image processor");
  }

  replicate_processor(*pp);
}

void data_reader_jag_conduit::copy_members(const data_reader_jag_conduit& rhs) {
  m_independent = rhs.m_independent;
  m_independent_groups = rhs.m_independent_groups;
  m_dependent = rhs.m_dependent;
  m_dependent_groups = rhs.m_dependent_groups;
  m_image_width = rhs.m_image_width;
  m_image_height = rhs.m_image_height;
  m_image_num_channels = rhs.m_image_num_channels;
  m_num_img_srcs = rhs.m_num_img_srcs;
  m_split_channels = rhs.m_split_channels;
  set_linearized_image_size();
  m_is_data_loaded = rhs.m_is_data_loaded;
  m_emi_image_keys = rhs.m_emi_image_keys;
  m_scalar_keys = rhs.m_scalar_keys;
  m_input_keys = rhs.m_input_keys;

  if (rhs.m_pps.size() == 0u || !rhs.m_pps[0]) {
    _THROW_LBANN_EXCEPTION_(get_type(), " construction error: no image processor");
  }

  replicate_processor(*rhs.m_pps[0]);

  m_uniform_input_type = rhs.m_uniform_input_type;

  m_scalar_filter = rhs.m_scalar_filter;
  m_scalar_prefix_filter = rhs.m_scalar_prefix_filter;
  m_input_filter = rhs.m_input_filter;
  m_input_prefix_filter = rhs.m_input_prefix_filter;
  m_valid_samples = rhs.m_valid_samples;
  m_unused_samples = rhs.m_unused_samples;
  m_local_num_samples_to_use = rhs.m_local_num_samples_to_use;
  m_global_num_samples_to_use = rhs.m_global_num_samples_to_use;
  m_io_buffer_type = rhs.m_io_buffer_type;
  m_local_reader_id = rhs.m_local_reader_id;
  m_open_hdf5_files = rhs.m_open_hdf5_files;
  //TODO: need  to make sure this is what we want
  m_leading_reader = rhs.m_leading_reader;

  El::Copy(rhs.m_data_cache, m_data_cache);
  El::Copy(rhs.m_response_cache, m_response_cache);
  El::Copy(rhs.m_label_cache, m_label_cache);
  m_cached_data_mb_size = rhs.m_cached_data_mb_size;
  m_cached_response_mb_size = rhs.m_cached_response_mb_size;
  m_cached_label_mb_size = rhs.m_cached_label_mb_size;

  m_image_normalization_params = rhs.m_image_normalization_params;
  m_scalar_normalization_params = rhs.m_scalar_normalization_params;
  m_input_normalization_params = rhs.m_input_normalization_params;
}

data_reader_jag_conduit::data_reader_jag_conduit(const data_reader_jag_conduit& rhs)
  : generic_data_reader(rhs) {
  copy_members(rhs);
}

data_reader_jag_conduit& data_reader_jag_conduit::operator=(const data_reader_jag_conduit& rhs) {
  // check for self-assignment
  if (this == &rhs) {
    return (*this);
  }

  generic_data_reader::operator=(rhs);

  copy_members(rhs);

  return (*this);
}

data_reader_jag_conduit::~data_reader_jag_conduit() {
}

void data_reader_jag_conduit::set_defaults() {
  m_independent.clear();
  m_independent_groups.clear();
  m_dependent.clear();
  m_dependent_groups.clear();
  m_image_width = 0;
  m_image_height = 0;
  m_image_num_channels = 1;
  set_linearized_image_size();
  m_num_img_srcs = 1u;
  m_split_channels = false;
  m_is_data_loaded = false;
  m_num_labels = 0;
  m_emi_image_keys.clear();
  m_scalar_keys.clear();
  m_input_keys.clear();
  m_uniform_input_type = false;
  m_scalar_filter.clear();
  m_scalar_prefix_filter.clear();
  m_input_filter.clear();
  m_input_prefix_filter.clear();
  m_valid_samples.clear();
  m_local_num_samples_to_use = 0ul;
  m_global_num_samples_to_use = 0ul;
  m_io_buffer_type = "";
  m_local_reader_id = 0;
  m_open_hdf5_files = nullptr;
  m_leading_reader = this;
  m_cached_data_mb_size = 0;
  m_cached_response_mb_size = 0;
  m_cached_label_mb_size = 0;

  m_image_normalization_params.clear();
  m_scalar_normalization_params.clear();
  m_input_normalization_params.clear();
}

/// Replicate image processor for each OpenMP thread
bool data_reader_jag_conduit::replicate_processor(const cv_process& pp) {
  const int nthreads = omp_get_max_threads();
  m_pps.resize(nthreads);

  // Construct thread private preprocessing objects out of a shared pointer
  LBANN_DATA_FETCH_OMP_PARALLEL_FOR_ARGS(schedule(static, 1))
  for (int i = 0; i < nthreads; ++i) {
    //auto ppu = std::make_unique<cv_process>(pp); // c++14
    std::unique_ptr<cv_process> ppu(new cv_process(pp));
    m_pps[i] = std::move(ppu);
  }

  bool ok = true;
  for (int i = 0; ok && (i < nthreads); ++i) {
    if (!m_pps[i]) ok = false;
  }

  if (!ok || (nthreads <= 0)) {
    _THROW_LBANN_EXCEPTION_(get_type(), " cannot replicate image processor");
    return false;
  }

  const std::vector<unsigned int> dims = pp.get_data_dims();
  if ((dims.size() == 2u) && (dims[0] != 0u) && (dims[1] != 0u)) {
    m_image_width = static_cast<int>(dims[0]);
    m_image_height = static_cast<int>(dims[1]);
  }

  return true;
}

const conduit::Node& data_reader_jag_conduit::get_conduit_node(const conduit::Node& n_base, const std::string key) {
  return n_base[key];
}

bool data_reader_jag_conduit::load_conduit_node(const size_t i, const std::string& key, conduit::Node& node) const {
  const std::string& sample_name = m_valid_samples[i].first;
  hid_t h = m_valid_samples[i].second;
  if (h <= static_cast<hid_t>(0)) {
    _THROW_LBANN_EXCEPTION_(get_type(), "Invalid file handle for " + sample_name);
    return false;
  }

  const std::string path = sample_name + key;
#if 0
  // In case that a file handle is closed, reopen and remap it.
  if (!conduit::relay::io::hdf5_has_path(h, path)) {
    const std::string conduit_file_path = m_open_hdf5_files->get(h);
    hid_t hdf5_file_hnd = conduit::relay::io::hdf5_open_file_for_read( conduit_file_path );
    m_open_hdf5_files->add(conduit_file_path, hdf5_file_hnd);
  }
#endif
  conduit::relay::io::hdf5_read(h, path, node);

  return true;
}

bool data_reader_jag_conduit::has_conduit_path(const size_t i, const std::string& key) const {
  const std::string& sample_name = m_valid_samples[i].first;
  hid_t h = m_valid_samples[i].second;
  return conduit::relay::io::hdf5_has_path(h, std::string("/") + sample_name + key);
}


void data_reader_jag_conduit::set_independent_variable_type(
  const std::vector< std::vector<data_reader_jag_conduit::variable_t> >& independent) {
  m_independent_groups = independent;
  m_independent.clear();

  for (const auto& group: independent) {
    for (const auto type: group) {
      add_independent_variable_type(type);
    }
  }
}

void data_reader_jag_conduit::add_independent_variable_type(
  const data_reader_jag_conduit::variable_t independent) {
  if (!(independent == JAG_Image || independent == JAG_Scalar || independent == JAG_Input)) {
    _THROW_LBANN_EXCEPTION_(_CN_, "unrecognized independent variable type ");
  }
  m_independent.push_back(independent);
}

void data_reader_jag_conduit::set_dependent_variable_type(
  const std::vector< std::vector<data_reader_jag_conduit::variable_t> >& dependent) {
  m_dependent_groups = dependent;
  m_dependent.clear();

  for (const auto& group: dependent) {
    for (const auto type: group) {
      add_dependent_variable_type(type);
    }
  }
}

void data_reader_jag_conduit::add_dependent_variable_type(
  const data_reader_jag_conduit::variable_t dependent) {
  if (!(dependent == JAG_Image || dependent == JAG_Scalar || dependent == JAG_Input)) {
    _THROW_LBANN_EXCEPTION_(_CN_, "unrecognized dependent variable type ");
  }
  m_dependent.push_back(dependent);
}

std::vector<data_reader_jag_conduit::variable_t>
data_reader_jag_conduit::get_independent_variable_type() const {
  return m_independent;
}

std::vector<data_reader_jag_conduit::variable_t>
data_reader_jag_conduit::get_dependent_variable_type() const {
  return m_dependent;
}

void data_reader_jag_conduit::set_image_dims(const int width, const int height, const int ch) {
  if ((width > 0) && (height > 0) && (ch > 0)) { // set and valid
    m_image_width = width;
    m_image_height = height;
    m_image_num_channels = ch;
  } else if (!((width == 0) && (height == 0) && (ch == 1))) { // set but not valid
    _THROW_LBANN_EXCEPTION_(_CN_, "set_image_dims() : invalid image dims");
  }
  set_linearized_image_size();
}

void data_reader_jag_conduit::set_image_choices(const std::vector<std::string> image_keys) {
  m_emi_image_keys = image_keys;
  // For example, in the data reader prototext file, have a line similar to the one below
  // image_keys: ["(0.0, 0.0)/0.0","(90.0, 0.0)/0.0","(90.0, 78.0)/0.0"];

  m_num_img_srcs = m_emi_image_keys.size();
}

const std::vector<std::string>& data_reader_jag_conduit::get_image_choices() const {
  return m_emi_image_keys;
}


void data_reader_jag_conduit::add_scalar_filter(const std::string& key) {
  m_scalar_filter.insert(key);
}

void data_reader_jag_conduit::add_scalar_prefix_filter(const prefix_t& p) {
  m_scalar_prefix_filter.push_back((p.first.length() > p.second)? prefix_t(p.first, p.first.length()) : p);
}

void data_reader_jag_conduit::add_input_filter(const std::string& key) {
  m_input_filter.insert(key);
}

void data_reader_jag_conduit::add_input_prefix_filter(const prefix_t& p) {
  m_input_prefix_filter.push_back((p.first.length() > p.second)? prefix_t(p.first, p.first.length()) : p);
}

/**
 * First, it checks if the key is in the list of keys to filter.
 * Then, it checks if the key contains any prefix string to filter
 * while sayisfying the mininum length requirement.
 */
bool data_reader_jag_conduit::filter(const std::set<std::string>& key_filter,
  const std::vector<data_reader_jag_conduit::prefix_t>& prefix_filter, const std::string& key) const {
  if (key_filter.find(key) != key_filter.cend()) {
    return true;
  }
  for (const auto& pf: prefix_filter) {
    if (key.length() < pf.second) { // minimum length requirement
      continue;
    }
    if (key.compare(0, pf.first.length(), pf.first) == 0) { // match
      return true;
    }
  }
  return false;
}

void data_reader_jag_conduit::set_scalar_choices(const std::vector<std::string>& keys) {
  m_scalar_keys = keys;
  check_scalar_keys();
}

void data_reader_jag_conduit::set_all_scalar_choices() {
  if (m_valid_samples.empty()) {
    return;
  }
  conduit::Node n_scalar;
  load_conduit_node(0, "/outputs/scalars", n_scalar);
  m_scalar_keys.reserve(n_scalar.number_of_children());
  const std::vector<std::string>& child_names = n_scalar.child_names();
  for (const auto& key: child_names) {
    if (filter(m_scalar_filter, m_scalar_prefix_filter, key)) {
      continue;
    }
    m_scalar_keys.push_back(key);
  }
}

const std::vector<std::string>& data_reader_jag_conduit::get_scalar_choices() const {
  return m_scalar_keys;
}


/**
 * To use no key, set 'Undefined' to the corresponding variable type,
 * or call this with an empty vector argument after loading data.
 */
void data_reader_jag_conduit::set_input_choices(const std::vector<std::string>& keys) {
  m_input_keys = keys;
  check_input_keys();
}

void data_reader_jag_conduit::set_all_input_choices() {
  if (m_valid_samples.empty()) {
    return;
  }
  conduit::Node n_input;
  load_conduit_node(0, "/inputs", n_input);
  m_input_keys.reserve(n_input.number_of_children());
  const std::vector<std::string>& child_names = n_input.child_names();
  for (const auto& key: child_names) {
    if (filter(m_input_filter, m_input_prefix_filter, key)) {
      continue;
    }
    m_input_keys.push_back(key);
  }
}

const std::vector<std::string>& data_reader_jag_conduit::get_input_choices() const {
  return m_input_keys;
}


void data_reader_jag_conduit::set_linearized_image_size() {
  m_image_linearized_size = m_image_width * m_image_height * m_image_num_channels;
  m_1ch_image_linearized_size = m_image_width * m_image_height;
}

void data_reader_jag_conduit::check_image_data() {
  if (m_valid_samples.empty()) {
    return;
  }

  if (!has_conduit_path(0, "")) {
    _THROW_LBANN_EXCEPTION_(_CN_, "check_image_data() : no sample by " + m_valid_samples[0].first);
    return;
  }
  conduit::Node n_imageset;
  load_conduit_node(0, "/outputs/images", n_imageset);
  if (static_cast<size_t>(n_imageset.number_of_children()) == 0u) {
    _THROW_LBANN_EXCEPTION_(_CN_, "check_image_data() : no image in data");
    return;
  }
  if (m_emi_image_keys.size() == 0u) {
    _THROW_LBANN_EXCEPTION_(_CN_, "check_image_data() : no image is selected");
    return;
  }
  for (const auto& emi_tag: m_emi_image_keys) {
    if (!has_conduit_path(0, "/outputs/images/" + emi_tag + "/emi")) {
      _THROW_LBANN_EXCEPTION_(_CN_, "check_image_data() : no emi image by " + emi_tag);
      return;
    }
  }
  conduit::Node n_image;
  load_conduit_node(0, "/outputs/images/" + m_emi_image_keys[0] + "/emi", n_image);
  conduit_ch_t emi = n_image.value();

  if (m_image_linearized_size != static_cast<size_t>(emi.number_of_elements())) {
    if ((m_image_width == 0) && (m_image_height == 0)) {
      m_image_height = 1;
      m_image_width = static_cast<int>(emi.number_of_elements());
      m_image_num_channels = 1;
      set_linearized_image_size();
    } else {
      std::string msg = "expected linearized emi image size: "
                      + std::to_string(emi.number_of_elements()) + '\n';
      _THROW_LBANN_EXCEPTION_(_CN_, msg + get_description());
    }
  }

  if (m_image_normalization_params.empty()) {
    m_image_normalization_params.assign(m_emi_image_keys.size()*m_image_num_channels, linear_transform_t(1.0, 0.0));
  } else if (m_image_normalization_params.size() != m_emi_image_keys.size()*m_image_num_channels) {
    _THROW_LBANN_EXCEPTION_(_CN_, "Incorrect number of image normalization parameter sets!" \
                                + std::to_string(m_image_normalization_params.size()) + " != " \
                                + std::to_string(m_emi_image_keys.size()) + '*' + std::to_string(m_image_num_channels));
  }
#if defined(LBANN_DEBUG)
  std::cout << "image normalization parameters: " << std::endl;
  for (size_t i = 0u, s = 0u; s < m_emi_image_keys.size(); ++s) {
    for (int c = 0; c < m_image_num_channels; ++c) {
      const auto& param = m_image_normalization_params[i*m_image_num_channels + c];
      std::cout << " scale: \t" << param.first << " \tbias: \t" << param.second
                << " \t" << m_emi_image_keys[s] << ":C" << c << std::endl;
    }
  }
#endif
}

void data_reader_jag_conduit::check_scalar_keys() {
  if (m_scalar_keys.empty()) {
    return;
  }
  if (!m_is_data_loaded) {
    return;
  }
  if (m_valid_samples.empty()) {
    //m_scalar_keys.clear();
    return;
  }

  // If this call is made after loading data, check if the keys are in data

  size_t num_found = 0u;
  std::vector<bool> found(m_scalar_keys.size(), false);
  std::set<std::string> keys_conduit;

  conduit::Node n_scalar;
  load_conduit_node(0, "/outputs/scalars", n_scalar);
  const std::vector<std::string>& child_names = n_scalar.child_names();
  for (const auto& key: child_names) {
    keys_conduit.insert(key);
  }

  for (size_t i=0u; i < m_scalar_keys.size(); ++i) {
    std::set<std::string>::const_iterator it = keys_conduit.find(m_scalar_keys[i]);
    if (it != keys_conduit.cend()) {
      num_found ++;
      found[i] = true;
    }
  }

  if (num_found != m_scalar_keys.size()) {
    std::string msg = "keys not found:";
    for (size_t i=0u; i < m_scalar_keys.size(); ++i) {
      if (!found[i]) {
        msg += ' ' + m_scalar_keys[i];
      }
    }
    _THROW_LBANN_EXCEPTION_(_CN_, "check_scalar_keys() : " + msg);
  }

  if (m_scalar_normalization_params.empty()) {
    m_scalar_normalization_params.assign(m_scalar_keys.size(), linear_transform_t(1.0, 0.0));
  } else if (m_scalar_normalization_params.size() != m_scalar_keys.size()) {
     _THROW_LBANN_EXCEPTION_(_CN_, "Incorrect number of scalar normalization parameter sets! " \
                                 + std::to_string(m_scalar_normalization_params.size()) + " != " \
                                 + std::to_string(m_scalar_keys.size()));
  }
#if defined(LBANN_DEBUG)
  std::cout << "scalar normalization parameters: " << std::endl;
  for (size_t i = 0u; i < m_scalar_normalization_params.size(); ++i) {
    const auto& param = m_scalar_normalization_params[i];
    std::cout << " scale: \t" << param.first << " \tbias: \t" << param.second << "\t " << m_scalar_keys[i] << std::endl;
  }
#endif
}


void data_reader_jag_conduit::check_input_keys() {
  if (m_input_keys.empty()) {
    return;
  }
  if (!m_is_data_loaded) {
    return;
  }
  if (m_valid_samples.empty()) {
    //m_input_keys.clear();
    return;
  }

  // If this call is made after loading data, check if the keys

  size_t num_found = 0u;
  std::vector<bool> found(m_input_keys.size(), false);
  std::map<std::string, TypeID> keys_conduit;

  conduit::Node n_input;
  load_conduit_node(0, "/inputs", n_input);
  conduit::NodeConstIterator itr = n_input.children();

  while (itr.has_next()) {
    const conduit::Node & n = itr.next();
    keys_conduit.insert(std::pair<std::string, TypeID>(itr.name(), static_cast<TypeID>(n.dtype().id())));
  }

  bool is_input_t = true;

  for (size_t i=0u; i < m_input_keys.size(); ++i) {
    std::map<std::string, TypeID>::const_iterator it = keys_conduit.find(m_input_keys[i]);
    if (it != keys_conduit.cend()) {
      num_found ++;
      found[i] = true;
      is_input_t = is_input_t && is_same_type<input_t>(it->second);
    }
  }

  if (num_found != m_input_keys.size()) {
    std::string msg = "keys not found:";
    for (size_t i=0u; i < m_input_keys.size(); ++i) {
      if (!found[i]) {
        msg += ' ' + m_input_keys[i];
      }
    }
    _THROW_LBANN_EXCEPTION_(_CN_, "check_input_keys() : " + msg);
  }

  m_uniform_input_type = (m_input_keys.size() == 0u)? false : is_input_t;

  if (m_input_normalization_params.empty()) {
    m_input_normalization_params.assign(m_input_keys.size(), linear_transform_t(1.0, 0.0));
  } else if (m_input_normalization_params.size() != m_input_keys.size()) {
     _THROW_LBANN_EXCEPTION_(_CN_, "Incorrect number of input normalization parameter sets! " \
                                 + std::to_string(m_input_normalization_params.size()) + " != " \
                                 + std::to_string(m_input_keys.size()));
  }
#if defined(LBANN_DEBUG)
  std::cout << "input normalization parameters: " << std::endl;
  for (size_t i = 0u; i < m_input_normalization_params.size(); ++i) {
    const auto& param = m_input_normalization_params[i];
    std::cout << " scale: \t" << param.first << " \tbias: \t" << param.second << " \t" << m_input_keys[i] << std::endl;
  }
#endif
}


#ifndef _JAG_OFFLINE_TOOL_MODE_
void data_reader_jag_conduit::determine_num_samples_to_use() {
  // The meaning of m_first_n as well as absolute_sample_count is slightly
  // different in this data reader as it represents the first n local samples
  // instead of the first n global samples.
#if 1
  if (m_first_n > 0) {
    const size_t num_samples = std::min(static_cast<size_t>(m_first_n), get_num_valid_local_samples());
    m_valid_samples.resize(num_samples); // this does not work with unordered_map but with vector
  }
#else
  if (m_first_n > 0) {
    _THROW_LBANN_EXCEPTION_(_CN_, "load() does not support first_n feature.");
  }
#endif

#if 1
  select_subset_of_data();
#else
  // We do not support "percent_of_data_to_use" or "absolute_sample_count" yet.
  if ((get_use_percent() != 1.0) || (get_absolute_sample_count() != static_cast<size_t>(0u))) {
    _THROW_LBANN_EXCEPTION_(get_type(), \
      "'percent_of_data_to_use' and 'absolute_sample_count' are not supported with this data reader");
  }
  if (get_validation_percent() != 0.0) {
    _THROW_LBANN_EXCEPTION_(get_type(), \
      "'validation_percent' is not supported with this data reader");
  }
#endif
  adjust_num_samples_to_use();
}

void data_reader_jag_conduit::adjust_num_samples_to_use() {
  const size_t num_valid_samples = get_num_valid_local_samples();

  const int my_rank = m_comm->get_rank_in_model();
  const int num_readers = get_num_parallel_readers();

  // Find the minimum of the number of valid samples locally available
  unsigned long long n_loc = static_cast<unsigned long long>(num_valid_samples);
  unsigned long long n_min = static_cast<unsigned long long>(num_valid_samples);

  if (my_rank >= num_readers) {
    n_loc = std::numeric_limits<unsigned long long>::max();
    n_min = std::numeric_limits<unsigned long long>::max();
  }

  m_comm->model_allreduce(&n_loc, 1, &n_min, El::mpi::MIN);

  // Find the first rank that has the minimum number of valid samples
  int rank_tmp_1st = (n_loc == n_min)? my_rank : num_readers;
  int rank_min_1st;
  m_comm->model_allreduce(&rank_tmp_1st, 1, &rank_min_1st, El::mpi::MIN);

  // Determine the number of samples to use
  m_global_num_samples_to_use = static_cast<size_t>(n_min * num_readers + rank_min_1st);
  if (m_global_num_samples_to_use == static_cast<size_t>(0u)) {
    _THROW_LBANN_EXCEPTION_(get_type(), "No valid sample found.");
  }

  m_local_num_samples_to_use = (my_rank < rank_min_1st)? (n_min+1) : n_min;
  if (my_rank >= num_readers) {
    m_local_num_samples_to_use = 0u;
  }


  // Compute data yield
  unsigned long long n_valid_local = num_valid_samples;
  unsigned long long n_valid_global = 0u;
  m_comm->model_allreduce(&n_valid_local, 1, &n_valid_global, El::mpi::SUM);

  if (is_master()) {
    const double yield = static_cast<double>(m_global_num_samples_to_use)/n_valid_global;
    std::cout << "\nData yield: " << yield << std::endl;
  }

  check_num_parallel_readers(static_cast<long>(m_global_num_samples_to_use));
  populate_shuffled_indices(m_global_num_samples_to_use);

#if 0
  std::cout << "rank " << my_rank << '/' << num_readers
            << " has L" << m_local_num_samples_to_use << "/G" << m_global_num_samples_to_use
            << " samples to use out of total L" << n_valid_local << "/G" << n_valid_global
            << " valid samples." << std::endl;
  std::cout << "num_parallel_readers_per_model: " << get_num_parallel_readers() << std::endl;
#endif
}

void data_reader_jag_conduit::populate_shuffled_indices(const size_t num_samples) {
  m_shuffled_indices.clear();
  m_shuffled_indices.resize(num_samples);

  int s = 0;
  if (m_io_buffer_type == "partitioned") {
    const size_t s_stride = static_cast<size_t>(get_sample_stride());
    for(size_t n = 0u; n < m_shuffled_indices.size() ; n += s_stride) {
      for(size_t r = 0u; (r < s_stride) && (n+r < m_shuffled_indices.size()); ++r) {
        m_shuffled_indices[n+r] = s;
      }
      ++s;
    }
  } else if (m_io_buffer_type == "distributed") {
    const int num_readers = get_iteration_stride();
    const int mb_size = get_mini_batch_size();
    for(size_t n = 0u; n < m_shuffled_indices.size(); ) {
      for(int r = 0; r < num_readers; r++) {
        for(int m = 0, si = s; (m < mb_size) && (n < m_shuffled_indices.size()); ++m) {
          m_shuffled_indices[n++] = si++;
        }
      }
      s += mb_size;
    }
  }
}

void data_reader_jag_conduit::load() {
  if(m_gan_labelling) {
    m_num_labels=2;
  }

  if (is_master()) {
    std::cout << "JAG load GAN m_gan_labelling : label_value "
              << m_gan_labelling <<" : " << m_gan_label_value << std::endl;
  }

  if ((m_leading_reader != this) && (m_leading_reader != nullptr)) {
    m_valid_samples = m_leading_reader->get_valid_local_samples();
    m_unused_samples = m_leading_reader->get_valid_local_samples_unused();
    m_local_num_samples_to_use = m_leading_reader->get_num_valid_local_samples();
    m_global_num_samples_to_use = m_leading_reader->get_num_data();
    m_open_hdf5_files = m_leading_reader->get_open_hdf5_files();
    return;
  }

  const std::string data_dir = add_delimiter(get_file_dir());
  const std::string conduit_file_name = get_data_filename();
  const std::string pattern = data_dir + conduit_file_name;
  std::vector<std::string> filenames = glob(pattern);
  if (filenames.size() < 1) {
    _THROW_LBANN_EXCEPTION_(get_type(), " failed to get data filenames");
  }

  // Shuffle the file names
  if (is_shuffled()) {
    std::shuffle(filenames.begin(), filenames.end(), get_data_seq_generator());
  }

  const size_t my_rank = static_cast<size_t>(m_comm->get_rank_in_model());
  const size_t num_readers = static_cast<size_t>(compute_max_num_parallel_readers());

  // handle data partitioning among models (e.g., for LTFB)
  if (m_is_partitioned) {
    const size_t one_more = filenames.size() % m_num_partitions;
    const size_t min_num_files_per_partition = filenames.size()/static_cast<size_t>(m_num_partitions);
    if (min_num_files_per_partition == 0u) {
      _THROW_LBANN_EXCEPTION_(get_type(), "Insufficient number of files for the number of models.");
    }
    const size_t p = static_cast<size_t>(m_my_partition);
    const size_t idx_start = min_num_files_per_partition * p
                           + ((p >= one_more)? one_more : p);

    const size_t idx_end = idx_start + min_num_files_per_partition
                           + ((p < one_more)? 1u : 0u);
    std::vector<std::string> filenames_partitioned(filenames.begin()+idx_start, filenames.begin()+idx_end);
    filenames = filenames_partitioned;
  }
  const size_t num_files_to_load =
    (m_max_files_to_load > 0u)? std::min(m_max_files_to_load, filenames.size()) : filenames.size();

  filenames.resize(num_files_to_load);

  double tm1 = get_time();

  // Reserve m_valid_samples
  const size_t max_num_files_to_load_per_rank = (num_files_to_load + num_readers - 1u) / num_readers;
  bool valid_samples_reserved = false;
  size_t idx = static_cast<size_t>(0ul);

  for (size_t n = my_rank; (n < num_files_to_load) && (my_rank < num_readers); n += num_readers) {
    load_conduit(filenames[n], idx);
    if (!valid_samples_reserved) {
      // reserve the sufficient capacity estimated assuming that files have the same number of samples
      m_valid_samples.reserve(m_valid_samples.size() * (max_num_files_to_load_per_rank + 1u));
      valid_samples_reserved = true;
    }
    if (is_master()) {
      std::cerr << "time to load: " << n + num_readers << " files: " << get_time() - tm1 << std::endl;
    }
  }
  if (is_master()) {
    std::cerr << "time to load conduit files: " << get_time() - tm1
              << "  number of valid local samples at the master rank: " << m_valid_samples.size() << std::endl;
  }

  check_image_data();
  determine_num_samples_to_use();

  if (is_master()) {
    std::cout << std::endl << get_description() << std::endl << std::endl;
  }
}
#endif // _JAG_OFFLINE_TOOL_MODE_


void data_reader_jag_conduit::load_conduit(const std::string conduit_file_path, size_t& idx) {
  if (!check_if_file_exists(conduit_file_path)) {
    _THROW_LBANN_EXCEPTION_(get_type(), " failed to open " + conduit_file_path);
  }
#ifndef _JAG_OFFLINE_TOOL_MODE_
  const size_t my_rank = static_cast<size_t>(m_comm->get_rank_in_model());
  std::cerr << ("rank "  + std::to_string(my_rank) + " loading: " + conduit_file_path) << std::endl;
#else
  std::cerr << "loading: " << conduit_file_path << std::endl;
#endif

  hid_t hdf5_file_hnd;
  try {
    hdf5_file_hnd = conduit::relay::io::hdf5_open_file_for_read( conduit_file_path );
  } catch (std::exception e) {
    std::string msg = get_type() + std::string(" :: skipping a file unable to read: ")
                    + conduit_file_path;
    std::cerr << __FILE__<< ' '  << __LINE__ << " :: " << msg << std::endl;
    idx = m_valid_samples.size();
    return;
  }
  if (hdf5_file_hnd <= static_cast<hid_t>(0)) {
    _THROW_LBANN_EXCEPTION_(get_type(), std::string(" Invalid file handle for ") + conduit_file_path);
  }
  if (!m_open_hdf5_files) {
    m_open_hdf5_files = std::make_shared<hdf5_file_handles>();
  }
  m_open_hdf5_files->add(conduit_file_path, hdf5_file_hnd);

  // set up mapping: need to do this since some of the data may be bad
  std::vector<std::string> sample_names;
  conduit::relay::io::hdf5_group_list_child_names(hdf5_file_hnd, "/", sample_names);
  size_t bad = 0u;
  for (auto s : sample_names) {
    conduit::Node n_ok;
    if (!conduit::relay::io::hdf5_has_path(hdf5_file_hnd, s + "/performance/success")) {
      _THROW_LBANN_EXCEPTION_(get_type(),  s + "/performance/success does not exist");
    }
    conduit::relay::io::hdf5_read(hdf5_file_hnd, s + "/performance/success", n_ok);
    int success = n_ok.to_int64();
    if (success == 1) {
      m_valid_samples.push_back(sample_locator_t(s, hdf5_file_hnd));
    } else {
      ++bad;
    }
  }
  idx = m_valid_samples.size();
  if (is_master()) {
    std::cerr << "data_reader_jag_conduit::load_conduit: num good samples: "
              << m_valid_samples.size() << "  num bad: " << bad << std::endl;
  }

  if (!m_is_data_loaded) {
    m_is_data_loaded = true;

    if (m_scalar_keys.size() == 0u) {
      set_all_scalar_choices(); // use all by default if none is specified
    }
    check_scalar_keys();

    if (m_input_keys.size() == 0u) {
      set_all_input_choices(); // use all by default if none is specified
    }
    check_input_keys();
  }
}


size_t data_reader_jag_conduit::get_num_valid_local_samples() const {
  return m_valid_samples.size();
}

const data_reader_jag_conduit::sample_map_t& data_reader_jag_conduit::get_valid_local_samples() const {
  return m_valid_samples;
}

const data_reader_jag_conduit::sample_map_t& data_reader_jag_conduit::get_valid_local_samples_unused() const {
  return m_unused_samples;
}

unsigned int data_reader_jag_conduit::get_num_img_srcs() const {
  return m_num_img_srcs;
}

size_t data_reader_jag_conduit::get_linearized_image_size() const {
  return m_image_linearized_size;
}

size_t data_reader_jag_conduit::get_linearized_1ch_image_size() const {
  return m_1ch_image_linearized_size;
}

size_t data_reader_jag_conduit::get_linearized_scalar_size() const {
  return m_scalar_keys.size();
}

size_t data_reader_jag_conduit::get_linearized_input_size() const {
  return m_input_keys.size();
}


size_t data_reader_jag_conduit::get_linearized_size(const data_reader_jag_conduit::variable_t t) const {
  switch (t) {
    case JAG_Image:
      return get_linearized_image_size() * get_num_img_srcs();
    case JAG_Scalar:
      return get_linearized_scalar_size();
    case JAG_Input:
      return get_linearized_input_size();
    default: { // includes Unefined case
      _THROW_LBANN_EXCEPTION2_(_CN_, "get_linearized_size() : ", \
                                     "unknown or undefined variable type");
    }
  }
  return 0u;
}

int data_reader_jag_conduit::get_linearized_data_size() const {
  size_t sz = 0u;
  for (const auto t: m_independent) {
    sz += get_linearized_size(t);
  }
  return static_cast<int>(sz);
}

int data_reader_jag_conduit::get_linearized_response_size() const {
  size_t sz = 0u;
  for (const auto t: m_dependent) {
    sz += get_linearized_size(t);
  }
  return static_cast<int>(sz);
}

std::vector<size_t> data_reader_jag_conduit::get_linearized_data_sizes() const {
  std::vector<size_t> all_dim;
  all_dim.reserve(m_independent.size());
  for (const auto t: m_independent) {
    all_dim.push_back(get_linearized_size(t));
  }
  if (all_dim.empty()) {
    return {0u};
  }
  return all_dim;
}

std::vector<size_t> data_reader_jag_conduit::get_linearized_response_sizes() const {
  std::vector<size_t> all_dim;
  all_dim.reserve(m_dependent.size());
  for (const auto t: m_dependent) {
    all_dim.push_back(get_linearized_size(t));
  }
  if (all_dim.empty()) {
    return {0u};
  }
  return all_dim;
}

const std::vector<int> data_reader_jag_conduit::get_dims(const data_reader_jag_conduit::variable_t t) const {
  switch (t) {
    case JAG_Image:
      return {static_cast<int>(get_num_img_srcs()), m_image_height, m_image_width};
      //return {static_cast<int>(get_linearized_image_size())};
    case JAG_Scalar:
      return {static_cast<int>(get_linearized_scalar_size())};
    case JAG_Input:
      return {static_cast<int>(get_linearized_input_size())};
    default: { // includes Undefined case
      _THROW_LBANN_EXCEPTION2_(_CN_, "get_dims() : ", \
                                     "unknown or undefined variable type");
    }
  }
  return {};
}

const std::vector<int> data_reader_jag_conduit::get_data_dims() const {
#if 1
  return {get_linearized_data_size()};
#else
  std::vector<int> all_dim;
  for (const auto t: m_independent) {
    const std::vector<int> ld = get_dims(t);
    all_dim.insert(all_dim.end(), ld.begin(), ld.end());
  }
  if (all_dim.empty()) {
    return {0u};
  }
  return all_dim;
#endif
}

std::vector<El::Int> data_reader_jag_conduit::get_slice_points(const std::vector< std::vector<data_reader_jag_conduit::variable_t> >& var) const {
  std::vector<El::Int> points(var.size()+1u, static_cast<El::Int>(0));
  for (size_t i = 0u; i < var.size(); ++i) {
    const auto& group = var[i];
    size_t size = 0u;
    for (const auto type: group) {
      size += get_linearized_size(type);
    }
    points[i+1] = points[i] + static_cast<El::Int>(size);
  }
  return points;
}

std::vector<El::Int> data_reader_jag_conduit::get_slice_points_independent() const {
  return get_slice_points(m_independent_groups);
}

std::vector<El::Int> data_reader_jag_conduit::get_slice_points_dependent() const {
  return get_slice_points(m_independent_groups);
}

int data_reader_jag_conduit::get_num_labels() const {
  return m_num_labels;
}

int data_reader_jag_conduit::get_linearized_label_size() const {
  return m_num_labels;
}

int data_reader_jag_conduit::get_linearized_size(const std::string& desc) const {
  if (desc == "JAG_Image") {
    return get_linearized_size(JAG_Image);
  } else if (desc == "JAG_Scalar") {
    return get_linearized_size(JAG_Scalar);
  } else if (desc == "JAG_Input") {
    return get_linearized_size(JAG_Input);
  } else {
    _THROW_LBANN_EXCEPTION_(_CN_, "get_linearized_size() : unknown key " + desc);
  }
  return generic_data_reader::get_linearized_size(desc);
}

void data_reader_jag_conduit::set_split_image_channels() {
  m_split_channels = true;
}

void data_reader_jag_conduit::unset_split_image_channels() {
  m_split_channels = false;
}

bool data_reader_jag_conduit::check_split_image_channels() const {
  return m_split_channels;
}


std::string data_reader_jag_conduit::to_string(const variable_t t) {
  switch (t) {
    case Undefined:  return "Undefined";
    case JAG_Image:  return "JAG_Image";
    case JAG_Scalar: return "JAG_Scalar";
    case JAG_Input:  return "JAG_Input";
  }
  return "Undefined";
}

std::string data_reader_jag_conduit::to_string(const std::vector<data_reader_jag_conduit::variable_t>& vec) {
  std::string str("[");
  for (const auto& el: vec) {
    str += ' ' + data_reader_jag_conduit::to_string(el);
  }
  str += " ]";
  return str;
}

std::string data_reader_jag_conduit::to_string(const std::vector< std::vector<data_reader_jag_conduit::variable_t> >& vec) {
  std::string str("[");
  for (const auto& el: vec) {
    str += ' ' + data_reader_jag_conduit::to_string(el);
  }
  str += " ]";
  return str;
}

std::string data_reader_jag_conduit::get_description() const {
  std::string ret = std::string("data_reader_jag_conduit:\n")
    + " - independent: " + data_reader_jag_conduit::to_string(m_independent_groups) + "\n"
    + " - dependent: " + data_reader_jag_conduit::to_string(m_dependent_groups) + "\n"
    + " - images: "   + std::to_string(m_num_img_srcs) + " of "
                      + std::to_string(m_image_num_channels) + 'x'
                      + std::to_string(m_image_width) + 'x'
                      + std::to_string(m_image_height) + "\n"
    + " - scalars: "  + std::to_string(get_linearized_scalar_size()) + "\n"
    + " - inputs: "   + std::to_string(get_linearized_input_size()) + "\n"
    + " - linearized data size: "   + std::to_string(get_linearized_data_size()) + "\n"
    + " - uniform_input_type: " + (m_uniform_input_type? "true" : "false") + '\n';
  if (!m_scalar_filter.empty()) {
    ret += " - scalar filter:";
    for (const auto& f: m_scalar_filter) {
      ret += " \"" + f + '"';
    }
    ret += '\n';
  }
  if (!m_scalar_prefix_filter.empty()) {
    ret += " - scalar prefix filter:";
    for (const auto& f: m_scalar_prefix_filter) {
      ret += " [\"" + f.first + "\" " + std::to_string(f.second) + ']';
    }
    ret += '\n';
  }
  if (!m_input_filter.empty()) {
    ret += " - input filter:";
    for (const auto& f: m_input_filter) {
      ret += " \"" + f + '"';
    }
    ret += '\n';
  }
  if (!m_input_prefix_filter.empty()) {
    ret += " - input prefix filter:";
    for (const auto& f: m_input_prefix_filter) {
      ret += " [\"" + f.first + "\" " + std::to_string(f.second) + ']';
    }
    ret += '\n';
  }
  return ret;
}


bool data_reader_jag_conduit::check_sample_id(const size_t sample_id) const {
  return (sample_id < m_valid_samples.size());
}

bool data_reader_jag_conduit::check_non_numeric(const std::string key) {
  std::set<std::string>::const_iterator kit = non_numeric_vars.find(key);
  if (kit != non_numeric_vars.cend()) {
    std::string err = "data_reader_jag_conduit::add_val() : non-numeric '" + key
                    + "' requires a conversion method.";
   #if 1
    std::cerr << err << " Skipping for now." << std::endl;
   #else
    throw lbann_exception(err);
   #endif
    return true;
  }
  return false;
}


std::vector< std::vector<data_reader_jag_conduit::ch_t> >
data_reader_jag_conduit::get_image_data(const size_t sample_id) const {
  if (sample_id >= m_valid_samples.size()) {
    _THROW_LBANN_EXCEPTION_(_CN_, "get_image_data() : invalid sample index");
  }

  std::vector< std::vector<ch_t> > image_ptrs;
  image_ptrs.reserve(m_emi_image_keys.size());

  for (const auto& emi_tag : m_emi_image_keys) {
    conduit::Node n_image;
    load_conduit_node(sample_id, "/outputs/images/" + emi_tag + "/emi", n_image);
    conduit_ch_t emi = n_image.value();
    const size_t num_vals = emi.number_of_elements();
    const ch_t* emi_data = n_image.value();
    image_ptrs.emplace_back(emi_data, emi_data + num_vals);
  }

  return image_ptrs;
}

cv::Mat data_reader_jag_conduit::cast_to_cvMat(
  const std::pair<size_t, const ch_t*> img, const int height, const int num_ch) {
  const int num_pixels = static_cast<int>(img.first);
  const ch_t* ptr = img.second;

  // add a zero copying view to data
  using InputBuf_T = cv_image_type<ch_t>;
  const cv::Mat image(num_pixels, 1, InputBuf_T::T(1u),
                      reinterpret_cast<void*>(const_cast<ch_t*>(ptr)));
  // reshape the image. Furter need to clone (deep-copy) the image
  // to preserve the constness of the original data
  return (image.reshape(num_ch, height));
}

/// Assumes the same parameters for the same channel from different views
void data_reader_jag_conduit::image_normalization(cv::Mat& img, size_t i, size_t ch) const {
  const auto& tr = m_image_normalization_params.at(i*m_image_num_channels + ch);
  img.convertTo(img, -1, tr.first, tr.second);
}

std::vector<cv::Mat> data_reader_jag_conduit::get_cv_images(const size_t sample_id) const {
  const std::vector< std::vector<ch_t> > img_data(get_image_data(sample_id));
  std::vector<cv::Mat> images;

  if (m_split_channels) {
    images.reserve(img_data.size()*m_image_num_channels);
    for (size_t i = 0u; i < img_data.size(); ++i) {
      const auto& img = img_data[i];
      cv::Mat ch[m_image_num_channels];
      cv::split(cast_to_cvMat(std::make_pair(img.size(), img.data()), m_image_height, m_image_num_channels), ch);
      for(int c = 0; c < m_image_num_channels; ++c) {
    #if 1 // with normalization
        image_normalization(ch[c], i, static_cast<size_t>(c));
    #endif
        images.emplace_back(ch[c].clone());
      }
    }
  } else {
    images.reserve(img_data.size());
    for (size_t i = 0u; i < img_data.size(); ++i) {
      const auto& img = img_data[i];
    #if 1 // with normalization
      cv::Mat ch[m_image_num_channels];
      cv::split(cast_to_cvMat(std::make_pair(img.size(), img.data()), m_image_height, m_image_num_channels), ch);
      for(int c = 0; c < m_image_num_channels; ++c) {
        image_normalization(ch[c], i, static_cast<size_t>(c));
      }
      cv::Mat img_normalized;
      cv::merge(ch, m_image_num_channels, img_normalized);
      images.emplace_back(img_normalized);
    #else
      images.emplace_back(cast_to_cvMat(std::make_pair(img.size(), img.data()), m_image_height, m_image_num_channels).clone());
    #endif
    }
  }
  return images;
}

std::vector<data_reader_jag_conduit::ch_t> data_reader_jag_conduit::get_images(const size_t sample_id) const {
  std::vector< std::vector<ch_t> > img_data(get_image_data(sample_id));
  std::vector<ch_t> images;

  if (m_split_channels) {
    images.resize(get_linearized_size(JAG_Image));
    size_t i = 0u;
    size_t j = 0u;
    for (const auto& img: img_data) {
      const ch_t * const ptr_end = img.data() + img.size();
      for (int c=0; c < m_image_num_channels; ++c) {
        const auto& tr = m_image_normalization_params.at(j*m_image_num_channels + c);
        for (const ch_t* ptr = img.data() + c; ptr < ptr_end; ptr += m_image_num_channels) {
        #if 1 // with normalization
          images[i++] = cv::saturate_cast<ch_t>(*ptr * tr.first + tr.second);
        #else
          images[i++] = *ptr;
        #endif
        }
      }
      j ++;
    }
  } else {
    images.reserve(get_linearized_size(JAG_Image));
    for (const auto& img: img_data) {
    #if 1 // with normalization
      // TODO: normalization needed
      _THROW_LBANN_EXCEPTION_(_CN_, "get_images() : normalization not implemented yet");
      (void) img;
    #else
      images.insert(images.end(), img.cbegin(), ptr + img.cend());
    #endif
    }
  }

  return images;
}

std::vector<data_reader_jag_conduit::scalar_t> data_reader_jag_conduit::get_scalars(const size_t sample_id) const {
  if (sample_id >= m_valid_samples.size()) {
    _THROW_LBANN_EXCEPTION_(_CN_, "get_scalars() : invalid sample index");
  }

  #define _LBANN_DATA_READER_JAG_CONDUIT_IO_PER_SCALAR_KEY_ // fetching by individual file I/O per key

  #if !defined(_LBANN_DATA_READER_JAG_CONDUIT_IO_PER_SCALAR_KEY_)
  conduit::Node n_scalar;
  load_conduit_node(sample_id, "/outputs/scalars", n_scalar);
  #endif // !_LBANN_DATA_READER_JAG_CONDUIT_IO_PER_SCALAR_KEY_

  std::vector<scalar_t> scalars;
  scalars.reserve(m_scalar_keys.size());

  auto tr = m_scalar_normalization_params.cbegin();

  for(const auto key: m_scalar_keys) {
  #if defined(_LBANN_DATA_READER_JAG_CONDUIT_IO_PER_SCALAR_KEY_)
    conduit::Node n_scalar;
    // TODO: optimize by loading the entire set of scalars of the samples
    load_conduit_node(sample_id, "/outputs/scalars/" + key, n_scalar);
    // All the scalar output currently seems to be scalar_t.
    // If not, use add_val(key, n_scalar, scalars);

    const scalar_t val_raw = static_cast<scalar_t>(n_scalar.to_value());
  #else
    conduit::Node n_scalar_var = get_conduit_node(n_scalar, key);
    // All the scalar output currently seems to be scalar_t.
    // If not, use add_val(key, n_scalar_var, scalars);

    const scalar_t val_raw = static_cast<scalar_t>(n_scalar_var.to_value());
  #endif // _LBANN_DATA_READER_JAG_CONDUIT_IO_PER_SCALAR_KEY_
    const scalar_t val = static_cast<scalar_t>(val_raw * tr->first + tr->second);
    scalars.push_back(val);
    tr ++;
  }
  #undef _LBANN_DATA_READER_JAG_CONDUIT_IO_PER_SCALAR_KEY_
  return scalars;
}

std::vector<data_reader_jag_conduit::input_t> data_reader_jag_conduit::get_inputs(const size_t sample_id) const {
  if (sample_id >= m_valid_samples.size()) {
    _THROW_LBANN_EXCEPTION_(_CN_, "get_inputs() : invalid sample index");
  }

  //#define _LBANN_DATA_READER_JAG_CONDUIT_IO_PER_INPUT_KEY_ // fetching by individual file I/O per key

  #if !defined(_LBANN_DATA_READER_JAG_CONDUIT_IO_PER_INPUT_KEY_)
  // fetching the entire input parameters of a sample by a single file I/O
  conduit::Node n_input;
  load_conduit_node(sample_id, "/inputs", n_input);
  #endif // !_LBANN_DATA_READER_JAG_CONDUIT_IO_PER_INPUT_KEY_

  std::vector<input_t> inputs;
  inputs.reserve(m_input_keys.size());

  // The sequence of normalization parameters should follow the same order as
  // that of the variable keys.
  auto tr = m_input_normalization_params.cbegin();

  // automatically determine which method to use based on if all the variables are of input_t
  if (m_uniform_input_type) {
    // avoid some overhead by taking advantage of the fact that all the variables are of the same type
    for(const auto key: m_input_keys) {
    #if defined(_LBANN_DATA_READER_JAG_CONDUIT_IO_PER_INPUT_KEY_)
      // TODO: whether to fetch by individual I/O or not can be dynamically
      // determined based on how many of the variables are to be fetched.
      conduit::Node n_input;
      load_conduit_node(sample_id, "/inputs/" + key, n_input);
      const input_t val_raw = static_cast<input_t>(n_input.value());
    #else
      conduit::Node n_input_var = get_conduit_node(n_input, key);
      const input_t val_raw = static_cast<input_t>(n_input_var.value());
    #endif // _LBANN_DATA_READER_JAG_CONDUIT_IO_PER_INPUT_KEY_
      const input_t val = static_cast<input_t>(val_raw * tr->first + tr->second);
      inputs.push_back(val);
      tr ++;
    }
  } else {
    for(const auto key: m_input_keys) {
    #if defined(_LBANN_DATA_READER_JAG_CONDUIT_IO_PER_INPUT_KEY_)
      conduit::Node n_input;
      load_conduit_node(sample_id, "/inputs/" + key, n_input);
      add_val(key, n_input, inputs); // more overhead but general
    #else
      conduit::Node n_input_var = get_conduit_node(n_input, key);
      add_val(key, n_input_var, inputs); // more overhead but general
    #endif // _LBANN_DATA_READER_JAG_CONDUIT_IO_PER_INPUT_KEY_

      input_t& val = inputs.back();
      val = static_cast<input_t>(val * tr->first + tr->second);
      tr ++;
    }
  }
  #undef _LBANN_DATA_READER_JAG_CONDUIT_IO_PER_INPUT_KEY_

  return inputs;
}


std::vector<CPUMat>
data_reader_jag_conduit::create_datum_views(CPUMat& X, const std::vector<size_t>& sizes, const int mb_idx) const {
  std::vector<CPUMat> X_v(sizes.size());
  El::Int h = 0;

  for(size_t i=0u; i < sizes.size(); ++i) {
    const El::Int h_end =  h + static_cast<El::Int>(sizes[i]);
    El::View(X_v[i], X, El::IR(h, h_end), El::IR(mb_idx, mb_idx + 1));
    h = h_end;
  }
  return X_v;
}

bool data_reader_jag_conduit::fetch(CPUMat& X, int data_id, int mb_idx, int tid,
  const data_reader_jag_conduit::variable_t vt, const std::string tag) {
  switch (vt) {
    case JAG_Image: {
      const size_t num_images = get_num_img_srcs()
                              * static_cast<size_t>(m_split_channels? m_image_num_channels : 1u);
      const size_t image_size = m_split_channels? get_linearized_1ch_image_size() : get_linearized_image_size();
      const std::vector<size_t> sizes(num_images, image_size);
      std::vector<CPUMat> X_v = create_datum_views(X, sizes, mb_idx);
      std::vector<cv::Mat> images = get_cv_images(data_id);

      if (images.size() != num_images) {
        _THROW_LBANN_EXCEPTION2_(_CN_, "fetch() : the number of images is not as expected", \
          std::to_string(images.size()) + "!=" + std::to_string(num_images));
      }

      for(size_t i=0u; i < num_images; ++i) {
        int width, height, img_type;
        image_utils::process_image(images[i], width, height, img_type, *(m_pps[tid]), X_v[i]);
      }
      break;
    }
    case JAG_Scalar: {
      const std::vector<scalar_t> scalars(get_scalars(data_id));
      set_minibatch_item<scalar_t>(X, mb_idx, scalars.data(), get_linearized_scalar_size());
      break;
    }
    case JAG_Input: {
      const std::vector<input_t> inputs(get_inputs(data_id));
      set_minibatch_item<input_t>(X, mb_idx, inputs.data(), get_linearized_input_size());
      break;
    }
    default: { // includes Undefined case
      _THROW_LBANN_EXCEPTION_(_CN_, "fetch_" + tag + "() : unknown or undefined variable type");
    }
  }
  return true;
}

<<<<<<< HEAD
bool data_reader_jag_conduit::fetch_datum(CPUMat& X, int data_id, int mb_idx, thread_pool& io_thread_pool) {
  int tid = io_thread_pool::get_local_thread_id();
=======
int data_reader_jag_conduit::reuse_data(CPUMat& X) {
  El::Copy(m_data_cache, X);
  return m_cached_data_mb_size;
}

int data_reader_jag_conduit::reuse_responses(CPUMat& Y) {
  El::Copy(m_response_cache, Y);
  return m_cached_response_mb_size;
}

int data_reader_jag_conduit::reuse_labels(CPUMat& Y) {
  El::Copy(m_label_cache, Y);
  return m_cached_label_mb_size;
}

int data_reader_jag_conduit::fetch_data(CPUMat& X) {
  if ((m_leading_reader != this) && (m_leading_reader != nullptr)) {
    return m_leading_reader->reuse_data(X);
  }
  m_cached_data_mb_size = generic_data_reader::fetch_data(X);
  El::Copy(X, m_data_cache);

  return m_cached_data_mb_size;
}

int data_reader_jag_conduit::fetch_responses(CPUMat& Y) {
  if ((m_leading_reader != this) && (m_leading_reader != nullptr)) {
    return m_leading_reader->reuse_responses(Y);
  }
  m_cached_response_mb_size = generic_data_reader::fetch_responses(Y);
  El::Copy(Y, m_response_cache);

  return m_cached_response_mb_size;
}

int data_reader_jag_conduit::fetch_labels(CPUMat& Y) {
  if ((m_leading_reader != this) && (m_leading_reader != nullptr)) {
    return m_leading_reader->reuse_labels(Y);
  }
  m_cached_label_mb_size = generic_data_reader::fetch_labels(Y);
  El::Copy(Y, m_label_cache);

  return m_cached_label_mb_size;
}


bool data_reader_jag_conduit::fetch_datum(CPUMat& X, int data_id, int mb_idx, int tid) {
>>>>>>> 715c771c
  std::vector<size_t> sizes = get_linearized_data_sizes();
  std::vector<CPUMat> X_v = create_datum_views(X, sizes, mb_idx);
  bool ok = true;
  for(size_t i = 0u; ok && (i < X_v.size()); ++i) {
    // The third argument mb_idx below is 0 because it is for the view of X not X itself
    ok = fetch(X_v[i], data_id, 0, tid, m_independent[i], "datum");
  }

  return ok;
}

bool data_reader_jag_conduit::fetch_response(CPUMat& X, int data_id, int mb_idx, thread_pool& io_thread_pool) {
  int tid = io_thread_pool::get_local_thread_id();
  std::vector<size_t> sizes = get_linearized_response_sizes();
  std::vector<CPUMat> X_v = create_datum_views(X, sizes, mb_idx);
  bool ok = true;
  for(size_t i = 0u; ok && (i < X_v.size()); ++i) {
    ok = fetch(X_v[i], data_id, 0, tid, m_dependent[i], "response");
  }
  return ok;
}

bool data_reader_jag_conduit::fetch_label(CPUMat& Y, int data_id, int mb_idx, thread_pool& io_thread_pool) {
  int tid = io_thread_pool::get_local_thread_id();
  if(m_gan_label_value) Y.Set(m_gan_label_value,mb_idx,1); //fake sample is set to 1; adversarial model
  else { //fake sample (second half of minibatch is set to 0;discriminator model
    //mb_idx < (m_mb_size/2) ? Y.Set(1,mb_idx,1) : Y.Set(m_gan_label_value,mb_idx,1);
    mb_idx < (get_current_mini_batch_size()/2) ? Y.Set(1,mb_idx,1) : Y.Set(m_gan_label_value,mb_idx,1);
  }
  //Y.Set(m_gan_label_value, mb_idx, 1);
  return true;
}

#ifndef _JAG_OFFLINE_TOOL_MODE_
void data_reader_jag_conduit::setup_data_store(model *m) {
}
#endif // _JAG_OFFLINE_TOOL_MODE_

void data_reader_jag_conduit::save_image(Mat& pixels, const std::string filename, bool do_scale) {
#ifndef _JAG_OFFLINE_TOOL_MODE_
  internal_save_image(pixels, filename, m_image_height, m_image_width, 1, do_scale);
#endif // _JAG_OFFLINE_TOOL_MODE_
}

void data_reader_jag_conduit::print_schema(const size_t sample_id) const {
  if (sample_id >= m_valid_samples.size()) {
    _THROW_LBANN_EXCEPTION_(_CN_, "get_inputs() : invalid sample index");
  }
  conduit::Node n;
  load_conduit_node(sample_id, "", n);
  n.schema().print();
}

void data_reader_jag_conduit::clear_image_normalization_params() {
  m_image_normalization_params.clear();
}

void data_reader_jag_conduit::clear_scalar_normalization_params() {
  m_scalar_normalization_params.clear();
}

void data_reader_jag_conduit::clear_input_normalization_params() {
  m_input_normalization_params.clear();
}

void data_reader_jag_conduit::add_image_normalization_param(const data_reader_jag_conduit::linear_transform_t& t) {
  m_image_normalization_params.push_back(t);
}

void data_reader_jag_conduit::add_scalar_normalization_param(const data_reader_jag_conduit::linear_transform_t& t) {
  m_scalar_normalization_params.push_back(t);
}

void data_reader_jag_conduit::add_input_normalization_param(const data_reader_jag_conduit::linear_transform_t& t) {
  m_input_normalization_params.push_back(t);
}

} // end of namespace lbann

#undef _CN_
#endif // LBANN_HAS_CONDUIT<|MERGE_RESOLUTION|>--- conflicted
+++ resolved
@@ -1653,10 +1653,6 @@
   return true;
 }
 
-<<<<<<< HEAD
-bool data_reader_jag_conduit::fetch_datum(CPUMat& X, int data_id, int mb_idx, thread_pool& io_thread_pool) {
-  int tid = io_thread_pool::get_local_thread_id();
-=======
 int data_reader_jag_conduit::reuse_data(CPUMat& X) {
   El::Copy(m_data_cache, X);
   return m_cached_data_mb_size;
@@ -1703,8 +1699,8 @@
 }
 
 
-bool data_reader_jag_conduit::fetch_datum(CPUMat& X, int data_id, int mb_idx, int tid) {
->>>>>>> 715c771c
+bool data_reader_jag_conduit::fetch_datum(CPUMat& X, int data_id, int mb_idx, thread_pool& io_thread_pool) {
+  int tid = io_thread_pool::get_local_thread_id();
   std::vector<size_t> sizes = get_linearized_data_sizes();
   std::vector<CPUMat> X_v = create_datum_views(X, sizes, mb_idx);
   bool ok = true;
