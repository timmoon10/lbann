syntax = "proto3";

package lbann_data;

message LbannPB {
  DataReader data_reader = 1;
  Model model = 2;
  Optimizer optimizer = 3;
  MotifDefinitions motif_definitions = 4;
}

//========================================================================
// DataReaders
//========================================================================
message DataReader {
  int64 max_par_io_size = 1;
  repeated Reader reader = 2;
}

message Reader {
  string name = 1; //mnist, nci, nci_regression, numpy, imagenet, synthetic, merge_samples
  string role = 3; //train, validation, test
  bool shuffle = 4;
  string data_filedir = 5;
  string data_local_filedir = 50; //to support data_store
  string data_filename = 6;
  string label_filename = 7;
  double validation_percent = 9;
  int64 absolute_sample_count = 11;
  int64 first_n = 200;
  double percent_of_data_to_use = 12;
  //for GAN model
  bool gan_labelling = 201;
  int32 gan_label_value = 202;
  ImagePreprocessor image_preprocessor = 13;

  //------------------ start of only for jag_conduit -----------------------
  repeated string jag_scalar_keys = 91;
  repeated string jag_input_keys = 92;
  message JagKeyPrefixFilter {
    string key_prefix = 1;
    uint32 min_len = 2;
  }
  repeated string jag_scalar_filters = 93;
  repeated JagKeyPrefixFilter jag_scalar_prefix_filters = 94;
  repeated string jag_input_filters = 95;
  repeated JagKeyPrefixFilter jag_input_prefix_filters = 96;
  repeated int32 independent = 97;
  repeated int32 dependent = 98;
  //------------------  end of only for jag_conduit  -----------------------

  int32 num_labels = 99; //for imagenet
  int64 num_samples = 100; //only for synthetic
  int64 num_features = 101; //only for synthetic
  //csv attributes
  string separator = 102;
  int32 skip_cols = 103;
  int32 skip_rows = 104;
  bool has_header = 105;
  int32 label_col = 106;
  int32 response_col = 107;
  bool disable_labels = 108;
  bool disable_responses = 109;
  string format = 110; // numpy, csv
  string data_file_pattern = 111;
  int64 num_neighbors = 112; // pilot2_molecular_reader
  int64 max_neighborhood = 113; // pilot2_molecular_reader
  int32 num_image_srcs = 114; // data_reader_multi_images
}

message ImagePreprocessor {
  string name = 1;
  bool disable = 2;
  int32 raw_width = 3;
  int32 raw_height = 4;

  message Cropper {
    string name = 1;
    bool disable = 2;
    bool crop_randomly = 3;
    uint32 crop_width = 4;
    uint32 crop_height = 5;
    int32 resized_width = 6;
    int32 resized_height = 7;
    bool adaptive_interpolation = 8;
  }

  message Resizer {
    string name = 1;
    bool disable = 2;
    int32 resized_width = 3;
    int32 resized_height = 4;
    bool adaptive_interpolation = 5;
  }

  message Augmenter {
    string name = 1;
    bool disable = 2;
    bool horizontal_flip = 3;
    bool vertical_flip = 4;
    double rotation = 5;
    double horizontal_shift = 6;
    double vertical_shift = 7;
    double shear_range = 8;
  }

  message Decolorizer {
    string name = 1;
    bool disable = 2;
    bool pick_1ch = 3;
  }

  message Colorizer {
    string name = 1;
    bool disable = 2;
  }

  message Normalizer {
    string name = 1;
    bool disable = 2;
    bool scale = 3;
    bool subtract_mean = 4;
    bool unit_variance = 5;
    bool z_score = 6;
  }

  message Subtractor {
    string name = 1;
    bool disable = 2;
    string image_to_sub = 3;
    string image_to_div = 4;
    repeated float channel_mean = 5 [packed = true];
    repeated float channel_stddev = 6 [packed = true];
  }

  message PatchExtractor {
    string name = 1;
    bool disable = 2;
    uint32 patch_width = 3;
    uint32 patch_height = 4;
    uint32 patch_gap = 5; // gap between patches
    uint32 patch_jitter = 6; // max jittering amount for patch positions
    uint32 centering_mode = 7; // center patch positioning mode
    uint32 ca_correction_mode = 8; // chromatic abberation correction mode
  }

  message Noiser {
    string name = 1;
    bool disable = 2;
    float factor = 3;
  }

  Cropper cropper = 5;
  Resizer resizer = 34;
  Augmenter augmenter = 6;
  Decolorizer decolorizer = 7;
  Colorizer colorizer = 8;
  Subtractor subtractor = 9;
  Normalizer normalizer = 10;
  Noiser noiser = 11;
  PatchExtractor patch_extractor = 12;

  int32 early_normalization = 33; // for data_reader_jag only
}

// TODO: wrap El::Mat based normalization into a generic preprocessor
message GenericPreprocessor {
  string name = 1;
  bool disable = 2;

  message Normalizer {
    string name = 1;
    bool disable = 2;
    bool scale = 3;
    bool subtract_mean = 4;
    bool unit_variance = 5;
    bool z_score = 6;
  }

  Normalizer normalizer = 3;
}

//========================================================================
// Model
//========================================================================

message Model {
  string name = 1; //sequential_model, dag_model, greedy_layerwise_autoencoder, siamese_model
  ObjectiveFunction objective_function = 2;
  repeated Metric metric = 5;
  string data_layout = 6;

  int64 mini_batch_size = 12;
  int64 num_epochs = 4;
  int64 super_steps = 121; //multiple steps/epochs currently use in GAN
  int64 num_batches = 122; //multiple batches/sub epoch
  int64 block_size = 50;
  int64 procs_per_model = 51;
  int64 num_gpus = 53; //has no effect
  int64 evaluation_frequency = 54;
  int64 num_parallel_readers = 100;

  bool disable_cuda = 8;

  repeated Layer layer = 10;

  repeated Weights weights = 11;

  // checknan, debug, dump_activations, etc;
  // for complete list, see: lbann/include/lbann/callbacks
  repeated Callback callback = 20;

  int64 random_seed = 30;
  // If true, models will have their model rank mixed into their random seed.
  bool random_init_models_differently = 31;

  // Siamese model parameters
  message Siamese {
    uint32 num_heads = 1;
  }
  Siamese siamese = 37;
}

//========================================================================
// Objective function
//========================================================================

message ObjectiveFunction {
  repeated MeanSquaredError mean_squared_error = 10;
  repeated MeanAbsoluteDeviation mean_absolute_deviation = 11;
  repeated MeanAbsoluteError mean_absolute_error = 24;
  repeated CrossEntropy cross_entropy = 12;
  repeated BinaryCrossEntropy binary_cross_entropy = 13;
  repeated CrossEntropyWithUncertainty cross_entropy_with_uncertainty = 14;
  repeated GeomNegLogLike geom_negloglike = 15;
  repeated PoissonNegLogLike poisson_negloglike = 16;
  repeated PolyaNegLogLike polya_negloglike = 17;
  repeated L1WeightRegularization l1_weight_regularization = 20;
  repeated L2WeightRegularization l2_weight_regularization = 21;
  repeated GroupLassoWeightRegularization group_lasso_weight_regularization = 22;
  repeated LayerTerm layer_term = 25;
}

message MeanSquaredError {
  double scale_factor = 1;
}

message MeanAbsoluteDeviation {
  double scale_factor = 1;
}

message MeanAbsoluteError {
  double scale_factor = 1;
}

message CrossEntropy {
  double scale_factor = 1;
}


message BinaryCrossEntropy {
  double scale_factor = 1;
}

message CrossEntropyWithUncertainty {
  double scale_factor = 1;
}

message GeomNegLogLike {
  double scale_factor = 1;
}

message PoissonNegLogLike {
  double scale_factor = 1;
}

message PolyaNegLogLike {
  double scale_factor = 1;
}

message L1WeightRegularization {
  double scale_factor = 1;
}

message L2WeightRegularization {
  double scale_factor = 1;
}

message GroupLassoWeightRegularization {
  double scale_factor = 1;
}

message LayerTerm {
  double scale_factor = 1;
  string layer = 2;
}

//========================================================================
// Metrics
//========================================================================

message Metric {
  // a Metric should contain exactly one of the following
  CategoricalAccuracy categorical_accuracy = 1;
  TopKCategoricalAccuracy top_k_categorical_accuracy = 2;
  MeanSquaredError mean_squared_error = 3;
  MeanAbsoluteDeviation mean_absolute_deviation = 4;
  MeanAbsoluteError mean_absolute_error = 6;
  PearsonCorrelation pearson_correlation = 5;
  R2 r2 = 7;
  BooleanAccuracy boolean_accuracy = 8;
  BooleanFalsePositives boolean_false_positives = 9;
  BooleanFalseNegatives boolean_false_negatives = 10;
  LayerMetric layer_metric = 11;
}

message CategoricalAccuracy {
}

// Already defined as an objective function
// message MeanSquaredError {}

message TopKCategoricalAccuracy {
  int64 top_k = 2; //only applicable for top_k_categorical_accuracy
}

message PearsonCorrelation {
}

message R2 {
}

message BooleanAccuracy {
}

message BooleanFalsePositives {
}

message BooleanFalseNegatives {
}

message LayerMetric {
  string unit = 1;
  string layer = 2;
}

//========================================================================
// Optimizers
//========================================================================
message Optimizer {
  // An Optimizer should contain exactly one of the following
  // (this may or may not be properly checked for in proto_common.cpp)
  Adagrad adagrad = 1;
  Rmsprop rmsprop = 2;
  Adam adam = 3;
  HypergradientAdam hypergradient_adam = 4;
  Sgd sgd = 5;
}

message Adagrad {
  double learn_rate = 1;
  double eps = 2;  //default: 1e-8
}

message Adam {
  double learn_rate = 1;
  double beta1 = 6;    //default: 0.9
  double beta2 = 7;    //default: 0.99
  double eps = 8;      //default: 1e-8
}

message HypergradientAdam {
  double init_learning_rate = 1;
  double hyper_learning_rate = 2; //default: 1e-7
  double beta1 = 6;    //default: 0.9
  double beta2 = 7;    //default: 0.99
  double eps = 8;      //default: 1e-8
}

message Rmsprop {
  double learn_rate = 1;
  double decay_rate = 2;
  double eps = 3; //default: 1e-8
}

message Sgd {
  double learn_rate = 1;
  double momentum = 2;     //default: 0
  double decay_rate = 3;   //default: 0
  bool nesterov = 4;       //default: false
}


//========================================================================
// Callbacks
//========================================================================
message Callback {
   // a Callback should contain exactly one of the following
   CallbackPrint print = 1;
   CallbackTimer timer = 2;
   CallbackSummary summary = 3;
   CallbackDumpWeights dump_weights = 4;
   CallbackDumpActivations dump_activations = 5;
   CallbackDumpGradients dump_gradients = 6;
   CallbackDumpMBIndices dump_mb_indices = 7;
   CallbackDispIOStats disp_io_stats = 8;
   CallbackImComm imcomm = 9;
   CallbackSaveImages save_images = 10;
   CallbackDebug debug = 11;
   CallbackAdaptiveLearningRate adaptive_learning_rate = 12;
   CallbackStepLearningRate step_learning_rate = 13;
   CallbackCustomLearningRate custom_learning_rate = 14;
   CallbackCheckSmall check_small = 15;
   CallbackCheckNaN check_nan = 16;
   CallbackCheckDataset check_dataset = 17;
   CallbackHang hang = 18;
   CallbackDropFixedLearningRate drop_fixed_learning_rate = 19;
   CallbackLinearGrowthLearningRate linear_growth_learning_rate = 20;
   CallbackProfiler profiler = 21;
   CallbackStepMinibatch step_minibatch = 22;
   CallbackGradientCheck gradient_check = 23;
   CallbackLTFB ltfb = 24;
   CallbackDebugIO debug_io = 25;
   CallbackMinibatchSchedule minibatch_schedule = 26;
   CallbackOptimizerwiseAdaptiveLearningRate optimizerwise_adaptive_learning_rate = 27;
   CallbackCheckpoint checkpoint = 28;
   CallbackSaveModel save_model = 29;
   CallbackPolyLearningRate poly_learning_rate = 30;
<<<<<<< HEAD
   CallbackGPUMemoryUsage gpu_memory_usage = 31;
   CallbackSyncLayers sync_layers = 32;
   CallbackSyncSelected sync_selected = 33;
=======
   CallbackReplaceWeights replace_weights = 31;
   CallbackGPUMemoryUsage gpu_memory_usage = 32;
   CallbackSyncLayers sync_layers = 33;
>>>>>>> c40e9bb6
}

message CallbackLTFB {
  int64 round_size = 1; 
  bool increasing_metric_mode = 2; //Expectation for a good tournament metric: increasing (true) is default 
  string eval_metrics = 3; //eval metrics to use for tournament, at least 1 metric has to be provided
  string weights_tosend = 4; //list of weights to transfer between model, default is all weights (classic LTFB)
}

message CallbackStepLearningRate {
  string weights = 1; //default: all weights
  int64 step = 2;
  double amt = 3;
}

message CallbackCustomLearningRate {
  //don't know how to support this, since it takes an std::function as an argument
}

message CallbackAdaptiveLearningRate {
  string weights = 1; //default: all weights
  int64 patience = 2;
  double amt = 3;
}

message CallbackSaveImages {
  string image_dir = 1;
  string layer_names = 2; //layer(s) at which to save images  e.g., "input, reconstruction"
  string extension = 3;
}

message CallbackPrint {
  int64 interval = 1; //default in lbann_callback_print.hpp is 1
}

message CallbackProfiler {
}

message CallbackTimer {
}

message CallbackSummary {
  string dir = 1; //directory for the lbann_summary
  int64 batch_interval = 2; //default in lbann_callback_summary.hpp is 1
  int64 mat_interval = 3; //default in lbann_callback_summary.hpp is 25
}

message CallbackDumpWeights {
  string basename = 1;
}

message CallbackDumpActivations {
  string basename = 1;
  int64 interval = 2;
  string layer_names = 3; //layer(s) at which to dump activations e.g., "relu1 relu4 relu12"

}

message CallbackDumpGradients {
  string basename = 1;
  int64 interval = 2;
}

message CallbackDumpMBIndices {
  string basename = 1;
  int64 interval = 2;
}

message CallbackDispIOStats {
  string layers = 1; //e.g: "2 4 5"; use "10000" to apply to all layers
}

message CallbackImComm {
  string intermodel_comm_method = 1;
  bool all_optimizers = 2;
}

message CallbackDebug {
  string phase = 1; //should be called "modes"
}

message CallbackDebugIO {
  string phase = 1;
  int32 lvl = 2;
}

message CallbackCheckSmall {
}

message CallbackCheckNaN {
}

message CallbackCheckDataset {
}

message CallbackHang {
  int64 rank = 1;
}

message CallbackDropFixedLearningRate {
  string weights = 1;
  repeated int64 drop_epoch = 2;
  double amt = 3;
}

message CallbackLinearGrowthLearningRate {
  string weights = 1;
  double target = 2;
  int64 num_epochs = 3;
  int64 delay = 4;
}

message CallbackPolyLearningRate {
  string weights = 1;
  double power = 2;
  uint64 num_epochs = 3;
  uint64 max_iter = 4;
}

message CallbackStepMinibatch {
  int64 starting_mbsize = 1;
  int64 step = 2;
  int64 ramp_time = 3;
}

message MinibatchScheduleStep {
  int64 epoch = 1;
  int64 mbsize = 2;
  double lr = 3;
  int64 ramp_time = 4;
}

message CallbackOptimizerwiseAdaptiveLearningRate {
  string weights = 1;
  double scale = 2;
}

message CallbackMinibatchSchedule {
  int64 starting_mbsize = 1;
  repeated MinibatchScheduleStep step = 2;
}

message CallbackGradientCheck {
  double step_size = 1;
  bool verbose = 2;
  bool fail_on_error = 3;
}


message CallbackCheckpoint {
  string checkpoint_dir = 1;
  int64 checkpoint_epochs = 2;
  int64 checkpoint_steps = 3;
  double checkpoint_secs = 4;
  string per_rank_dir = 5;
  int64 ckpt_dist_epochs = 6;
  int64 ckpt_dist_steps = 7;
}


message CallbackSaveModel {
  string dir = 1;
  string extension = 2;
}

message CallbackReplaceWeights {
  string source_layers = 1; //set of layers to copy weights from
  string destination_layers = 2;  //set of layers to copy weights to
  int64 batch_interval = 3;
}
message CallbackGPUMemoryUsage {
}

message CallbackSyncLayers {
  bool sync_gpus = 1;
  bool sync_mpi = 2;
  bool only_input = 3;
}

message CallbackSyncSelected {
  message LayerToSync {
    enum PropDirection {
      Both = 0;
      Forward = 1;
      Backward = 2;
    }
    string name = 1; // name of the layer to synchronize
    PropDirection prop = 2; // propagation setep to synchronize
  }

  message CudaProfilerSetup {
    enum OutputMode {
      KeyValuePair = 0;
      CSV = 1;
    }
    bool no_init = 1;
    string config_file = 2;
    string output_dir = 3;
    OutputMode output_mode = 4;
  }

  bool async_gpus = 1;
  bool async_mpi = 2;
  repeated LayerToSync layer_to_sync = 3;
  CudaProfilerSetup cuda_profiler_setup = 4;
}

//========================================================================
// Weights
//========================================================================

message Weights {

  string name = 1;
  Optimizer optimizer = 2;

  ConstantInitializer constant_initializer = 20;
  UniformInitializer uniform_initializer = 21;
  NormalInitializer normal_initializer = 22;
  GlorotNormalInitializer glorot_normal_initializer = 23;
  GlorotUniformInitializer glorot_uniform_initializer = 24;
  HeNormalInitializer he_normal_initializer = 25;
  HeUniformInitializer he_uniform_initializer = 26;
  LeCunNormalInitializer lecun_normal_initializer = 27;
  LeCunUniformInitializer lecun_uniform_initializer = 28;

}

// Weight initializers
message ConstantInitializer {
  double value = 1;
}
message UniformInitializer {
  double min = 1;
  double max = 2;
}
message NormalInitializer {
  double mean = 1;
  double standard_deviation = 2;
}
message GlorotNormalInitializer {}
message GlorotUniformInitializer {}
message HeNormalInitializer {}
message HeUniformInitializer {}
message LeCunNormalInitializer {}
message LeCunUniformInitializer {}

//note: I'd like to put this enum inside of Layer, but if I do the enum values
//      become, e.g, Layer_Imcomm_EXCLUDE, which is just ugly
enum Imcomm {
  DEFAULT = 0; //add Layer to Imcomm callback if all_learning_layers = true in
               //the CallbackImComm
  EXCLUDE = 1; //*do not* add Layer to Imcomm callback if all_learning_layers = true in
               //the CallbackImComm
  INCLUDE = 2;  //add Layer to Imcomm callback regardless of whether all_learning_layers
                //in the CallbackImComm is set to true or false
}

// Weight data for exporting
message WeightsShape {
  repeated int64 dim = 1 [packed = true];
}
message WeightsData {
  WeightsShape shape = 5;
  string name = 1;
  int64 height = 2;
  int64 width = 3;
  //@todo assume float above, add other datatype
  repeated float data = 4 [packed=true];

  Imcomm imcomm = 55;
}

//========================================================================
// MotifDefinitions
//========================================================================

message MotifDefinitions {
  repeated Motif motif = 1;
}

message Motif {
  string name = 1;
  repeated Layer layer = 2;
}

//========================================================================
// Layers
//========================================================================

message Layer {
   string name = 50;
   string parents = 151;
   string children = 152;
   string data_layout = 52;
   string device_allocation = 55;
   string weights = 54;
   bool num_neurons_from_data_reader = 53;
   bool freeze = 5;

   repeated WeightsData weights_data = 153;
   string top = 154;
   string bottom = 155;
   string type = 156;

   // a Layer should contain exactly one of the following
   // (this may or may not be properly checked for in proto_common.cpp)
   //
   // @todo: this should be done better using oneof:
   //   oneof a_layer {
   //       Reshape reshape = 306
   //       Pooling pooling = 12;
   //       ...
   //   }
   //
   //

   // motif layer
   MotifLayer motif_layer = 4;

   // input Layers
   Input input = 2;
   RepeatedInput repeated_input = 6; // @todo Remove when possible

   // transform Layers
   Reshape reshape = 306;
   Pooling pooling = 12;
   Concatenation concatenation = 300;
   Slice slice = 301;
   Split split = 302;
   Sum sum = 303;
   Unpooling unpooling = 304;
   Hadamard hadamard = 308;
   Constant constant = 309;
   Zero zero = 315;
   Reduction reduction = 310;
   Evaluation evaluation = 311;
   Gaussian gaussian = 312;
   Bernoulli bernoulli = 313;
   Uniform uniform = 314;
   Crop crop = 316;
   CategoricalRandom categorical_random = 317;
   DiscreteRandom discrete_random = 318;
   Dummy dummy = 319;
   StopGradient stop_gradient = 320;
   Max max = 321;
   Min min = 322;

   // learning Layers
   FullyConnected fully_connected = 11;
   Convolution convolution = 13;
   Deconvolution deconvolution = 305;

   // loss layers
   CrossEntropy cross_entropy = 60;

   // target Layers
   Target target = 18;
   TargetReconstruction reconstruction = 22;

   // regularization Layers
   BatchNormalization batch_normalization = 19;
   LocalResponseNormalization local_response_normalization = 20;
   Dropout dropout = 21;
   SeluDropout selu_dropout = 229;

   // activation Layers
   Softmax softmax = 200;
   ELU elu = 30;
   Identity identity = 31;
   LeakyRelu leaky_relu = 32;
   Relu relu = 33;
   Sigmoid sigmoid = 34;
   SmoothRelu smooth_relu = 35;
   Softplus softplus = 36;
   Selu selu = 37;
   Tanh tanh = 38;
   Atan atan = 39;
   BentIdentity bent_identity = 40;
   Exponential exponential = 41;
   Swish swish = 42;
   Power power = 43;
   Abs   abs = 44;
   L2Loss l2_loss = 45;
   Log log = 46;
   Sigmoid_Binary_Cross_Entropy_With_Logits bce_with_logits = 47;
}
///////////////////////
// MotifLayer //
///////////////////////
message MotifLayer {
  string motif_id = 1;
  repeated string variable = 2;
}


///////////////////////
// Activation Layers //
///////////////////////
message ELU {
  double alpha = 2; //default: 1.0; must be >= 0
}

message Identity {
}

message LeakyRelu {
  double leak = 2; //default: 0.01
}

message Relu {
}

message Sigmoid {
}

message SmoothRelu {
}

message Softplus {
}

message Tanh {
}

message Atan {
}

message BentIdentity {
}

message Exponential {
}

message Swish {
}

message Selu {
  double alpha = 2; //default: 1.6732632423543772848170429916717
  double scale = 3; //default: 1.0507009873554804934193349852946
}

message Softmax {
}

message Power {
  double exponent = 1;
}

message Abs {
}

message L2Loss {
}

message Log {
  double base = 1;
}

message Sigmoid_Binary_Cross_Entropy_With_Logits {
  int32 true_label = 1;
}

///////////////////////////
// Regularization Layers //
///////////////////////////
message BatchNormalization {
  double decay = 1;          //default: 0.9
  double scale_init = 2;     //default: 1.0
  double bias_init = 3;      //default: 0.0
  double epsilon = 4;        //default: 1e-5
  bool global_stats = 5;     //default: false
}

message SeluDropout {
  double keep_prob = 2; //default: 0.95
  double alpha = 3;     //default: 1.6732632423543772848170429916717
  double scale = 4;     //default: 1.0507009873554804934193349852946
}

message LocalResponseNormalization {
  int64 window_width = 4;
  double lrn_alpha = 5;
  double lrn_beta = 6;
  double lrn_k = 7;
}

message Dropout {
  double keep_prob = 2;  //default: 0.5
}

//////////////////
// Input Layers //
//////////////////
message Input {
  bool data_set_per_model = 1;  //default: false
  string io_buffer = 2;
  string target_mode = 3;
}

/// @todo Remove when possible
message RepeatedInput {
  bool data_set_per_model = 1;  //default: false
  int64 num_steps = 2;
  string target_mode = 3;
}

//////////////////////
// transform Layers //
//////////////////////
message Reshape {
  int64 num_dims = 1;
  string dims = 2; //should be space-separated list of ints, e.g, "2 6 7"
  bool reshape_to_flattened_conv_format = 3;
}

message Pooling {
  int64 num_dims = 1;

  bool has_vectors = 2;

  //these are used if has_vectors = true
  string pool_dims = 4; //should be space-separated list, e.g, "2 2 3"
  string pool_pads = 5; //should be space-separated list, e.g, "2 2 3"
  string pool_strides = 6; //should be space-separated list, e.g, "2 2 3"

  //these are used if has_vectors = false
  int64 pool_dims_i = 10;
  int64 pool_pads_i = 11;
  int64 pool_strides_i = 12;

  //pool_mode should be one of: max, average, average_no_pad
  //see: lbann/include/lbann/lbann_base.hpp
  string pool_mode = 7;
}

message Unpooling {
  int64 num_dims = 1;
  string pooling_layer = 13; //should be name of the pooling layer
}


message Concatenation {
  string parents = 1; //TODO: this doesn't do anything and should be removed
  int64 concatenation_axis = 2;
}

message Slice {
  int64 slice_axis = 2;
  string slice_points = 3; //should be space-separated list of ints, e.g, "2 6 7"
}

message Split {
}

message Sum {
  string scaling_factors = 1; //should be a space-separated list of doubles, e.g. "1.0 2.0 -1.0"
}

message Hadamard {
}

message Constant {
  double value=1;
  string num_neurons=2;
}


message Zero {
  bool first_half=1; //default: true
  bool second_half=2; //default: true
}

message Reduction {
  string mode=1;
}

message Evaluation {
}

message Gaussian {
  double mean = 1;
  double stdev = 2;
  string neuron_dims = 3;
}

message Bernoulli {
  double prob = 1;
  string neuron_dims = 2;
}

message Uniform {
  double min = 1;
  double max = 2;
  string neuron_dims = 3;
}


message Crop {
  string dims = 3;
}

message CategoricalRandom {
}

message DiscreteRandom {
  string values = 1;
  string dims = 2;
}

message Dummy {
}

message StopGradient {
}

message Max {
}

message Min {
}

/////////////////////
// learning Layers //
/////////////////////
message FullyConnected {
  int64 num_neurons = 1;
  string weight_initialization = 2;    //DEPRECATED
  bool has_bias = 3;                   //default: true
  double bias_initial_value = 4;       //default: 0
  double l2_regularization_factor = 5; //default: 0
  double group_lasso_regularization_factor = 6; //default: 0
  bool transpose = 7;
  bool num_neurons_is_num_labels = 8;
}

message Convolution {
  int64 num_dims = 1;
  int64 num_output_channels = 4;

  bool has_vectors = 2;

  // these are used if has_vector = true
  string conv_dims = 5; //should be space-separated list, e.g, "2 2 3"
  string conv_pads = 6;  //should be space-separated list, e.g, "2 2 3"
  string conv_strides = 7; //should be space-separated list, e.g, "2 2 3"

  // these are used if has_vector = false
  int64 conv_dims_i = 50;
  int64 conv_pads_i = 60;
  int64 conv_strides_i = 70;

  string weight_initialization = 9;     //DEPRECATED
  bool has_bias = 10;                   //default: true
  double bias_initial_value = 11;       //default: 0
  double l2_regularization_factor = 12; //default: 0
}

message Deconvolution {
  int64 num_dims = 1;
  int64 num_output_channels = 4;

  bool has_vectors = 2;

  // these are used if has_vector = true
  string conv_dims = 5; //should be space-separated list, e.g, "2 2 3"
  string conv_pads = 6;  //should be space-separated list, e.g, "2 2 3"
  string conv_strides = 7; //should be space-separated list, e.g, "2 2 3"

  // these are used if has_vector = false
  int64 conv_dims_i = 50;
  int64 conv_pads_i = 60;
  int64 conv_strides_i = 70;

  string weight_initialization = 9;     //DEPRECATED
  bool has_bias = 10;                   //default: true
  double bias_initial_value = 11;       //default: 0
  double l2_regularization_factor = 12; //default: 0
}

///////////////////
// Target Layers //
///////////////////
message Target {
  string paired_input_layer = 1;
  bool shared_data_reader = 2;
  bool for_regression = 3; //default: false
  string io_buffer = 4;
}

message TargetReconstruction {
}<|MERGE_RESOLUTION|>--- conflicted
+++ resolved
@@ -426,15 +426,10 @@
    CallbackCheckpoint checkpoint = 28;
    CallbackSaveModel save_model = 29;
    CallbackPolyLearningRate poly_learning_rate = 30;
-<<<<<<< HEAD
-   CallbackGPUMemoryUsage gpu_memory_usage = 31;
-   CallbackSyncLayers sync_layers = 32;
-   CallbackSyncSelected sync_selected = 33;
-=======
    CallbackReplaceWeights replace_weights = 31;
    CallbackGPUMemoryUsage gpu_memory_usage = 32;
    CallbackSyncLayers sync_layers = 33;
->>>>>>> c40e9bb6
+   CallbackSyncSelected sync_selected = 34;
 }
 
 message CallbackLTFB {
