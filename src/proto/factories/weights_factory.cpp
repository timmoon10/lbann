////////////////////////////////////////////////////////////////////////////////
// Copyright (c) 2014-2019, Lawrence Livermore National Security, LLC.
// Produced at the Lawrence Livermore National Laboratory.
// Written by the LBANN Research Team (B. Van Essen, et al.) listed in
// the CONTRIBUTORS file. <lbann-dev@llnl.gov>
//
// LLNL-CODE-697807.
// All rights reserved.
//
// This file is part of LBANN: Livermore Big Artificial Neural Network
// Toolkit. For details, see http://software.llnl.gov/LBANN or
// https://github.com/LLNL/LBANN.
//
// Licensed under the Apache License, Version 2.0 (the "Licensee"); you
// may not use this file except in compliance with the License.  You may
// obtain a copy of the License at:
//
// http://www.apache.org/licenses/LICENSE-2.0
//
// Unless required by applicable law or agreed to in writing, software
// distributed under the License is distributed on an "AS IS" BASIS,
// WITHOUT WARRANTIES OR CONDITIONS OF ANY KIND, either express or
// implied. See the License for the specific language governing
// permissions and limitations under the license.
////////////////////////////////////////////////////////////////////////////////

#include "lbann/proto/factories.hpp"

#include "lbann/weights/initializer.hpp"
#include "lbann/weights/variance_scaling_initializers.hpp"

#include "lbann/proto/helpers.hpp"
#include "lbann/utils/factory.hpp"

#include <optimizers.pb.h>
#include <weights.pb.h>

namespace lbann {
namespace proto {
namespace {

<<<<<<< HEAD
// Define the factory type.
using factory_type = lbann::generic_factory<
  lbann::weights_initializer,
  std::string,
  generate_builder_type<lbann::weights_initializer,
                        google::protobuf::Message const&>,
  default_key_error_policy>;

void register_default_builders(factory_type& factory)
{
  factory.register_builder("ConstantInitializer", build_constant_initializer_from_pbuf);
  factory.register_builder("ValueInitializer", build_value_initializer_from_pbuf);
  factory.register_builder("UniformInitializer", build_uniform_initializer_from_pbuf);
  factory.register_builder("NormalInitializer", build_normal_initializer_from_pbuf);
  factory.register_builder("GlorotNormalInitializer", build_glorot_initializer_from_pbuf);
  factory.register_builder("GlorotUniformInitializer", build_glorot_initializer_from_pbuf);
  factory.register_builder("HeNormalInitializer", build_he_initializer_from_pbuf);
  factory.register_builder("HeUniformInitializer", build_he_initializer_from_pbuf);
  factory.register_builder("LeCunNormalInitializer", build_lecun_initializer_from_pbuf);
  factory.register_builder("LeCunUniformInitializer", build_lecun_initializer_from_pbuf);
}

// Manage a global factory
struct factory_manager
{
    factory_type factory_;

    factory_manager() {
        register_default_builders(factory_);
=======
/** Construct a weights initialization specified with prototext. */
weights_initializer* construct_initializer(const lbann_data::Weights& proto_weights) {

  auto const& proto_init = proto_weights.initializer();

  // Constant initialization
  if (proto_init.has_constant_initializer()) {
    const auto& params = proto_init.constant_initializer();
    return new constant_initializer(params.value());
  }

  // Value initialization
  if (proto_init.has_value_initializer()) {
    const auto& params = proto_init.value_initializer();
    return new value_initializer(parse_list<DataType>(params.values()));
  }

  // Random initialization
  if (proto_init.has_uniform_initializer()) {
    const auto& params = proto_init.uniform_initializer();
    const auto& min = params.min();
    const auto& max = params.max();
    if (min != 0.0 || max != 0.0) {
      return new uniform_initializer(min, max);
    } else {
      return new uniform_initializer();
    }
  }
  if (proto_init.has_normal_initializer()) {
    const auto& params = proto_init.normal_initializer();
    const auto& mean = params.mean();
    const auto& standard_deviation = params.standard_deviation();
    if (mean != 0.0 || standard_deviation != 0.0) {
      return new normal_initializer(mean, standard_deviation);
    } else {
      return new normal_initializer();
>>>>>>> 0113e573
    }
};

<<<<<<< HEAD
factory_manager factory_mgr_;
factory_type const& get_weight_initializer_factory() noexcept
{
  return factory_mgr_.factory_;
}
=======
  // Variance scaling initialization
  if (proto_init.has_glorot_normal_initializer()) {
    return new glorot_initializer(probability_distribution::gaussian);
  }
  if (proto_init.has_glorot_uniform_initializer()) {
    return new glorot_initializer(probability_distribution::uniform);
  }
  if (proto_init.has_he_normal_initializer()) {
    return new he_initializer(probability_distribution::gaussian);
  }
  if (proto_init.has_he_uniform_initializer()) {
    return new he_initializer(probability_distribution::uniform);
  }
>>>>>>> 0113e573

/* Construct a weights initialization specified with prototext. */
std::unique_ptr<weights_initializer>
construct_initializer(const lbann_data::Weights& proto_weights) {
  auto const& factory = get_weight_initializer_factory();
  auto const& msg =
    helpers::get_oneof_message(proto_weights, "initializer_type");
  return factory.create_object(msg.GetDescriptor()->name(), msg);
}

} // namespace

std::unique_ptr<weights> construct_weights(
  lbann_comm* comm,
  const lbann_data::Optimizer& proto_opt,
  const lbann_data::Weights& proto_weights) {
  std::stringstream err;

  // Instantiate weights
  auto w = make_unique<weights>(comm);

  // Set weights name if provided
  const auto& name = proto_weights.name();
  const auto& parsed_name = parse_list<std::string>(name);
  if (!name.empty()) {
    if (parsed_name.empty() || parsed_name.front() != name) {
      err << "weights name \"" << name << "\" is invalid since it "
          << "contains whitespace";
      LBANN_ERROR(err.str());
    }
    w->set_name(name);
  }

  // Set weights initializer and optimizer
  auto init = construct_initializer(proto_weights);
  std::unique_ptr<optimizer> opt;
  if (proto_weights.has_optimizer()) {
    opt.reset(construct_optimizer(comm, proto_weights.optimizer()));
  } else {
    opt.reset(construct_optimizer(comm, proto_opt));
  }
  w->set_initializer(std::move(init));
  w->set_optimizer(std::move(opt));

  return w;
}

} // namespace proto
} // namespace lbann<|MERGE_RESOLUTION|>--- conflicted
+++ resolved
@@ -39,7 +39,6 @@
 namespace proto {
 namespace {
 
-<<<<<<< HEAD
 // Define the factory type.
 using factory_type = lbann::generic_factory<
   lbann::weights_initializer,
@@ -69,75 +68,21 @@
 
     factory_manager() {
         register_default_builders(factory_);
-=======
-/** Construct a weights initialization specified with prototext. */
-weights_initializer* construct_initializer(const lbann_data::Weights& proto_weights) {
-
-  auto const& proto_init = proto_weights.initializer();
-
-  // Constant initialization
-  if (proto_init.has_constant_initializer()) {
-    const auto& params = proto_init.constant_initializer();
-    return new constant_initializer(params.value());
-  }
-
-  // Value initialization
-  if (proto_init.has_value_initializer()) {
-    const auto& params = proto_init.value_initializer();
-    return new value_initializer(parse_list<DataType>(params.values()));
-  }
-
-  // Random initialization
-  if (proto_init.has_uniform_initializer()) {
-    const auto& params = proto_init.uniform_initializer();
-    const auto& min = params.min();
-    const auto& max = params.max();
-    if (min != 0.0 || max != 0.0) {
-      return new uniform_initializer(min, max);
-    } else {
-      return new uniform_initializer();
-    }
-  }
-  if (proto_init.has_normal_initializer()) {
-    const auto& params = proto_init.normal_initializer();
-    const auto& mean = params.mean();
-    const auto& standard_deviation = params.standard_deviation();
-    if (mean != 0.0 || standard_deviation != 0.0) {
-      return new normal_initializer(mean, standard_deviation);
-    } else {
-      return new normal_initializer();
->>>>>>> 0113e573
     }
 };
 
-<<<<<<< HEAD
 factory_manager factory_mgr_;
 factory_type const& get_weight_initializer_factory() noexcept
 {
   return factory_mgr_.factory_;
 }
-=======
-  // Variance scaling initialization
-  if (proto_init.has_glorot_normal_initializer()) {
-    return new glorot_initializer(probability_distribution::gaussian);
-  }
-  if (proto_init.has_glorot_uniform_initializer()) {
-    return new glorot_initializer(probability_distribution::uniform);
-  }
-  if (proto_init.has_he_normal_initializer()) {
-    return new he_initializer(probability_distribution::gaussian);
-  }
-  if (proto_init.has_he_uniform_initializer()) {
-    return new he_initializer(probability_distribution::uniform);
-  }
->>>>>>> 0113e573
 
 /* Construct a weights initialization specified with prototext. */
 std::unique_ptr<weights_initializer>
 construct_initializer(const lbann_data::Weights& proto_weights) {
   auto const& factory = get_weight_initializer_factory();
   auto const& msg =
-    helpers::get_oneof_message(proto_weights, "initializer_type");
+    helpers::get_oneof_message(proto_weights.initializer(), "initializer_type");
   return factory.create_object(msg.GetDescriptor()->name(), msg);
 }
 
