////////////////////////////////////////////////////////////////////////////////
// Copyright (c) 2014-2016, Lawrence Livermore National Security, LLC.
// Produced at the Lawrence Livermore National Laboratory.
// Written by the LBANN Research Team (B. Van Essen, et al.) listed in
// the CONTRIBUTORS file. <lbann-dev@llnl.gov>
//
// LLNL-CODE-697807.
// All rights reserved.
//
// This file is part of LBANN: Livermore Big Artificial Neural Network
// Toolkit. For details, see http://software.llnl.gov/LBANN or
// https://github.com/LLNL/LBANN.
//
// Licensed under the Apache License, Version 2.0 (the "Licensee"); you
// may not use this file except in compliance with the License.  You may
// obtain a copy of the License at:
//
// http://www.apache.org/licenses/LICENSE-2.0
//
// Unless required by applicable law or agreed to in writing, software
// distributed under the License is distributed on an "AS IS" BASIS,
// WITHOUT WARRANTIES OR CONDITIONS OF ANY KIND, either express or
// implied. See the License for the specific language governing
// permissions and limitations under the license.
//
// lbann_model .hpp .cpp - Abstract class for neural network models
////////////////////////////////////////////////////////////////////////////////

#include "lbann/models/model.hpp"
#include "lbann/callbacks/callback.hpp"
#include "lbann/io/persist.hpp"
#include "lbann/layers/io/input/input_layer.hpp"
#include <string>
#include <unistd.h>
#include <iomanip>

#include "mpi.h"

namespace lbann {

////////////////////////////////////////////////////////////
// Constructors and destructor
////////////////////////////////////////////////////////////

model::model(lbann_comm *comm,
             int mini_batch_size,
             objective_function *obj_fn,
             optimizer* default_optimizer)
  : m_objective_function(obj_fn),
    m_execution_mode(execution_mode::invalid),
    m_terminate_training(false),
    m_current_epoch(0),
    m_current_step(0),
    m_current_validation_step(0),
    m_current_testing_step(0),
    m_max_mini_batch_size(mini_batch_size),
    m_current_mini_batch_size(mini_batch_size),
    m_effective_mini_batch_size(mini_batch_size),
    m_current_phase(0),
    m_comm(comm),
    m_checkpoint_dir(""),
    m_checkpoint_epochs(0),
    m_checkpoint_steps(0),
    m_checkpoint_secs(0.0),
    m_checkpoint_last(MPI_Wtime()),
    m_default_optimizer(default_optimizer) {}

model::model(const model& other) :
  m_execution_mode(other.m_execution_mode),
  m_terminate_training(other.m_terminate_training),
  m_current_epoch(other.m_current_epoch),
  m_current_step(other.m_current_step),
  m_current_validation_step(other.m_current_validation_step),
  m_current_testing_step(other.m_current_testing_step),
  m_max_mini_batch_size(other.m_max_mini_batch_size),
  m_current_mini_batch_size(other.m_current_mini_batch_size),
  m_effective_mini_batch_size(other.m_effective_mini_batch_size),
  m_current_phase(other.m_current_phase),
  m_comm(other.m_comm),
  m_checkpoint_dir(other.m_checkpoint_dir),
  m_checkpoint_epochs(other.m_checkpoint_epochs),
  m_checkpoint_steps(other.m_checkpoint_steps),
  m_checkpoint_secs(other.m_checkpoint_secs),
  m_checkpoint_last(other.m_checkpoint_last) {

  // Deep copies
  m_objective_function = other.m_objective_function->copy();
  m_objective_function->set_model(this);
  for (const auto& metric : other.m_metrics) {
    metrics::metric *m_copy = metric->copy();
    m_copy->m_neural_network_model = this;
    m_metrics.push_back(m_copy);
  }
  for (const auto& cb : other.m_callbacks) {
    m_callbacks.push_back(cb->copy());
  }
  std::unordered_map<Layer *,Layer *> old_to_new_layer;
  for (Layer *old_layer : other.m_layers) {
    Layer *new_layer = old_layer->copy();
    new_layer->set_neural_network_model(this);
    old_to_new_layer[old_layer] = new_layer;
    m_layers.push_back(new_layer);
  }
  std::unordered_map<weights *,weights *> old_to_new_weights;
  for (weights *old_weights : other.m_weights) {
    weights *new_weights = old_weights->copy();
    old_to_new_weights[old_weights] = new_weights;
    m_weights.push_back(new_weights);
  }
  if (other.m_default_optimizer != nullptr) {
    m_default_optimizer = other.m_default_optimizer->copy();
  } else {
    m_default_optimizer = nullptr;
  }

  // Fix pointers
  for (Layer *old_layer : other.m_layers) {
    Layer *new_layer = old_to_new_layer[old_layer];

    // Fix layer pointers
    std::vector<Layer *> old_layer_pointers = old_layer->get_layer_pointers();
    std::vector<Layer *> new_layer_pointers;
    for (Layer *old_layer_pointer : old_layer_pointers) {
      Layer *new_layer_pointer = old_to_new_layer[old_layer_pointer];
      new_layer_pointers.push_back(new_layer_pointer);
    }
    new_layer->set_layer_pointers(new_layer_pointers);

    // Fix weights pointers
    std::vector<weights *> old_weights = old_layer->get_weights();
    std::vector<weights *> new_weights;
    for (weights *old_weights_pointer : old_weights) {
      weights *new_weights_pointer = old_to_new_weights[old_weights_pointer];
      new_weights.push_back(new_weights_pointer);
    }
    new_layer->set_weights(new_weights);

  }

  // Fix objective function pointers
  {
    std::vector<Layer *> old_layer_pointers = m_objective_function->get_layer_pointers();
    std::vector<Layer *> new_layer_pointers;
    for (Layer *old_layer_pointer : old_layer_pointers) {
      Layer *new_layer_pointer = old_to_new_layer[old_layer_pointer];
      new_layer_pointers.push_back(new_layer_pointer);
    }
    m_objective_function->set_layer_pointers(new_layer_pointers);
    std::vector<weights *> old_weights_pointers = m_objective_function->get_weights_pointers();
    std::vector<weights *> new_weights_pointers;
    for (weights *old_weights_pointer : old_weights_pointers) {
      weights *new_weights_pointer = old_to_new_weights[old_weights_pointer];
      new_weights_pointers.push_back(new_weights_pointer);
    }
    m_objective_function->set_weights_pointers(new_weights_pointers);
  }

}

model& model::operator=(const model& other) {

  // Delete objects
  if (m_objective_function) {
    delete m_objective_function;
  }
  for (metrics::metric *metric : m_metrics) {
    delete metric;
  }
  for (lbann_callback *callback : m_callbacks) {
    delete callback;
  }
  for (Layer *layer : m_layers) {
    delete layer;
  }
  m_metrics.clear();
  m_callbacks.clear();
  m_layers.clear();

  // Shallow copies
  m_execution_mode = other.m_execution_mode;
  m_terminate_training = other.m_terminate_training;
  m_current_epoch = other.m_current_epoch;
  m_current_step = other.m_current_step;
  m_current_validation_step = other.m_current_validation_step;
  m_current_testing_step = other.m_current_testing_step;
  m_max_mini_batch_size = other.m_max_mini_batch_size;
  m_current_mini_batch_size = other.m_current_mini_batch_size;
  m_effective_mini_batch_size = other.m_effective_mini_batch_size;
  m_current_phase = other.m_current_phase;
  m_comm = other.m_comm;
  m_checkpoint_dir = other.m_checkpoint_dir;
  m_checkpoint_epochs = other.m_checkpoint_epochs;
  m_checkpoint_steps = other.m_checkpoint_steps;
  m_checkpoint_secs = other.m_checkpoint_secs;
  m_checkpoint_last = other.m_checkpoint_last;

  // Deep copies
  m_objective_function = other.m_objective_function->copy();
  m_objective_function->set_model(this);
  for (metrics::metric *m : m_metrics) {
    delete m;
  }
  for (const auto& metric : other.m_metrics) {
    metrics::metric *m_copy = metric->copy();
    m_copy->m_neural_network_model = this;
    m_metrics.push_back(m_copy);
  }
  for (const auto& cb : other.m_callbacks) {
    m_callbacks.push_back(cb->copy());
  }
  std::unordered_map<Layer *,Layer *> old_to_new_layer;
  for (Layer* old_layer : other.m_layers) {
    Layer* new_layer = old_layer->copy();
    new_layer->set_neural_network_model(this);
    old_to_new_layer[old_layer] = new_layer;
    m_layers.push_back(new_layer);
  }
  std::unordered_map<weights *,weights *> old_to_new_weights;
  for (weights *old_weights : other.m_weights) {
    weights *new_weights = old_weights->copy();
    old_to_new_weights[old_weights] = new_weights;
    m_weights.push_back(new_weights);
  }
  if (other.m_default_optimizer != nullptr) {
    m_default_optimizer = other.m_default_optimizer->copy();
  } else {
    m_default_optimizer = nullptr;
  }

  // Fix pointers
  for (Layer *old_layer : other.m_layers) {
    Layer *new_layer = old_to_new_layer[old_layer];

    // Fix layer pointers
    std::vector<Layer *> old_layer_pointers = old_layer->get_layer_pointers();
    std::vector<Layer *> new_layer_pointers;
    for (Layer *old_layer_pointer : old_layer_pointers) {
      Layer *new_layer_pointer = old_to_new_layer[old_layer_pointer];
      new_layer_pointers.push_back(new_layer_pointer);
    }
    new_layer->set_layer_pointers(new_layer_pointers);

    // Fix weights pointers
    std::vector<weights *> old_weights = old_layer->get_weights();
    std::vector<weights *> new_weights;
    for (weights *old_weights_pointer : old_weights) {
      weights *new_weights_pointer = old_to_new_weights[old_weights_pointer];
      new_weights.push_back(new_weights_pointer);
    }
    new_layer->set_weights(new_weights);

  }

  // Fix objective function pointers
  {
    std::vector<Layer *> old_layer_pointers = m_objective_function->get_layer_pointers();
    std::vector<Layer *> new_layer_pointers;
    for (Layer *old_layer_pointer : old_layer_pointers) {
      Layer *new_layer_pointer = old_to_new_layer[old_layer_pointer];
      new_layer_pointers.push_back(new_layer_pointer);
    }
    m_objective_function->set_layer_pointers(new_layer_pointers);
    std::vector<weights *> old_weights_pointers = m_objective_function->get_weights_pointers();
    std::vector<weights *> new_weights_pointers;
    for (weights *old_weights_pointer : old_weights_pointers) {
      weights *new_weights_pointer = old_to_new_weights[old_weights_pointer];
      new_weights_pointers.push_back(new_weights_pointer);
    }
    m_objective_function->set_weights_pointers(new_weights_pointers);
  }

  return *this;
}

model::~model() {
  if (m_objective_function != nullptr) {
    delete m_objective_function;
  }
  for (metrics::metric *metric : m_metrics) {
    delete metric;
  }
  for (lbann_callback *callback : m_callbacks) {
    delete callback;
  }
  delete_layers();
}

void model::delete_layers() {
  for (Layer *layer : m_layers) {
    delete layer;
  }
<<<<<<< HEAD
  for (weights *w : m_weights) {
    delete w;
  }
  if (m_default_optimizer != nullptr) {
    delete m_default_optimizer;
  }
=======
  m_layers.clear();
>>>>>>> c7998d51
}

////////////////////////////////////////////////////////////
// Initialization
////////////////////////////////////////////////////////////

void model::add_layer(Layer *layer) {
  if (layer == nullptr) {
    throw lbann_exception("model: Attempted to add null pointer as a layer.");
  }
  m_layers.push_back(layer);
}

void model::add_weights(weights *w) {
  if (w == nullptr) {
    throw lbann_exception("model: Attempted to add null pointer as a set of weights.");
  }
  m_weights.push_back(w);
}

void model::add_callback(lbann_callback *cb) {
  if (cb == nullptr) {
    throw lbann_exception("model: Attempted to add null pointer as a callback.");
  }
  m_callbacks.push_back(cb);
}

void model::add_metric(metrics::metric *m) {
  if (m == nullptr) {
    throw lbann_exception("model: Attempted to add null pointer as a metric.");
  }
  m_metrics.push_back(m);
}

void model::set_layers(std::vector<Layer*>& layers) {

  // Delete old layers
  for (Layer *layer : m_layers) {
    delete layer;
  }
  m_layers.clear();

  // Add new layers
  for (Layer* layer : layers) {
    add_layer(layer);
  }

}

void model::set_weights(std::vector<weights*>& w) {

  // Delete old weights
  for (weights *old_weights : m_weights) {
    delete old_weights;
  }
  m_weights.clear();

  // Add new weights
  for (weights* new_weights : w) {
    add_weights(new_weights);
  }

}

<<<<<<< HEAD
optimizer* model::create_optimizer() const {
  if (m_default_optimizer != nullptr) {
    return m_default_optimizer->copy();
  } else {
    return nullptr;
  }
}

=======
void model::set_execution_mode(execution_mode mode) {
  m_execution_mode = mode;
  std::vector<Layer *>& layers = get_layers();
  for (auto&& l : layers) {
    l->set_execution_mode(mode);
  }
}

bool model::is_execution_mode_valid(execution_mode mode) const {
  for (const Layer *layer : m_layers) {
    const input_layer *input = dynamic_cast<const input_layer*>(layer);
    if (input != nullptr
        && !input->is_execution_mode_valid(mode)) {
      return false;
    }
  }
  return true;
}

std::string model::print_layer_description(const Layer* layer) const {
  if (layer == nullptr) return std::string();
  std::stringstream os;
  //std::string description = layer->get_description();
  os << std::setw(12) << layer->get_name() << ":[" << std::setw(18)
     << layer->get_type() <<  "] Set up a layer with input " << std::setw(7)
     << layer->get_num_prev_neurons() << " and " << std::setw(7)
     << layer->get_num_neurons() << " neurons.";
  std::string s = layer->get_topo_description();
  if(s != "") {
    os << " (" << s << ")";
  }
  return os.str();
}

>>>>>>> c7998d51
////////////////////////////////////////////////////////////
// Evaluation and training
////////////////////////////////////////////////////////////

void model::evaluate(execution_mode mode) {

  // Return early if execution mode is invalid
  if (!is_execution_mode_valid(mode)) return;

  // Initialize model for beginning of evaluation
<<<<<<< HEAD
  m_execution_mode = mode;
  for (Layer *layer : m_layers) {
    layer->set_execution_mode(mode);
  }
  m_objective_function->clear_history();
=======
  set_execution_mode(mode);
  m_obj_fn->reset_statistics();
>>>>>>> c7998d51
  for (auto&& m : m_metrics) {
    m->reset_metric();
  }

  // Start evaluation
  switch(mode) {
  case execution_mode::validation:
    do_validation_begin_cbs();
    break;
  case execution_mode::testing:
    do_test_begin_cbs();
    break;
  default:
    throw lbann_exception("Illegal execution mode in evaluate function");
  }

  // Evaluate on mini-batches until data set is finished
  while (!evaluate_mini_batch()) {}

  // Finish evaluation
  switch(mode) {
  case execution_mode::validation:
    do_validation_end_cbs();
    break;
  case execution_mode::testing:
    do_test_end_cbs();
    break;
  default:
    throw lbann_exception("Illegal execution mode in evaluate function");
  }
}

void model::train(int num_epochs) {
  do_train_begin_cbs();
  for (int epoch = 0; epoch < num_epochs; ++epoch) {

    // Stop if training has been terminated
    if (get_terminate_training()) {
      break;
    }
    
    // Initialize model for beginning of training epoch
<<<<<<< HEAD
    m_execution_mode = execution_mode::training;
    for (Layer *layer : m_layers) {
      layer->set_execution_mode(execution_mode::training);
    }
    m_objective_function->clear_history();
=======
    set_execution_mode(execution_mode::training);
    m_obj_fn->reset_statistics();
>>>>>>> c7998d51
    for (auto&& m : m_metrics) {
      m->reset_metric();
    }

    // Start epoch
    ++m_current_epoch;
    do_epoch_begin_cbs();

    // Train on mini-batches until data set is finished
    while (!train_mini_batch()) {}

    // Evaluate model on validation set
    evaluate(execution_mode::validation);

    // Finish epoch
    do_epoch_end_cbs();

  }
  do_train_end_cbs();
}

<<<<<<< HEAD
bool model::evaluate_mini_batch() {
  do_batch_evaluate_begin_cbs();

  // Reset matrices
  for (Layer *layer : m_layers) {
    layer->reset();
  }

=======
void model::forward_prop_to_evaluate() {
>>>>>>> c7998d51
  // Forward propagation
  do_model_evaluate_forward_prop_begin_cbs();
  for (Layer *layer : m_layers) {
    do_layer_evaluate_forward_prop_begin_cbs(layer);
    layer->forward_prop();
    do_layer_evaluate_forward_prop_end_cbs(layer);
  }
  do_model_evaluate_forward_prop_end_cbs();
}

<<<<<<< HEAD
  // Compute objective function value
  m_objective_function->compute_value();

  // Update layers
=======
bool model::update_io_layers() {
  // Update target and input layers
>>>>>>> c7998d51
  bool finished = true;
  for (int l = m_layers.size() - 1; l >= 0; --l) {
    finished = m_layers[l]->update() && finished;
  }
  return finished;
}

bool model::evaluate_mini_batch() {
  do_batch_evaluate_begin_cbs();

  forward_prop_to_evaluate();

  // Record and reset objective function value
  m_obj_fn->record_and_reset_value();

  bool finished = update_io_layers();

  // Finish up
  do_batch_evaluate_end_cbs();
  switch(m_execution_mode) {
  case execution_mode::validation:
    ++m_current_validation_step;
    break;
  case execution_mode::testing:
    ++m_current_testing_step;
    break;
  default:
    throw lbann_exception("Illegal execution mode in evaluate mini-batch function");
  }
  return finished;
}

<<<<<<< HEAD
bool model::train_mini_batch() {
  do_batch_begin_cbs();

  // Reset matrices
  for (Layer *layer : m_layers) {
    layer->reset();
  }

=======
void model::forward_prop() {
>>>>>>> c7998d51
  // Forward propagation
  do_model_forward_prop_begin_cbs();
  for (Layer *layer : m_layers) {
    do_layer_forward_prop_begin_cbs(layer);
    layer->forward_prop();
    do_layer_forward_prop_end_cbs(layer);
  }
  do_model_forward_prop_end_cbs();
}

<<<<<<< HEAD
  // Compute objective function value and gradient
  m_objective_function->compute_value();
  m_objective_function->compute_gradient();

=======
void model::backward_prop() {
>>>>>>> c7998d51
  // Backward propagation
  do_model_backward_prop_begin_cbs();
  for (int l = m_layers.size() - 1; l >= 0; --l) {
    Layer *layer = m_layers[l];
    do_layer_backward_prop_begin_cbs(layer);
    layer->back_prop();
    do_layer_backward_prop_end_cbs(layer);
  }
  do_model_backward_prop_end_cbs();
}

<<<<<<< HEAD
  // Apply optimization step
  for (weights* w : m_weights) {
    optimizer* opt = w->get_optimizer();
    if (opt != nullptr) {
      opt->step();
    }
=======
void model::update_optimizable_layers() {
  // Update optimizable layers
  // Note: We iterate through layer groups that are comprised of
  // optimizable layers.
  for (Layer* master_layer : m_layers) {
    if (master_layer != m_layer_group_masters[master_layer]
        || dynamic_cast<optimizable_layer *>(master_layer) == nullptr) {
      continue;
    }
    optimizable_layer *master_opt_layer = dynamic_cast<optimizable_layer *>(master_layer);
    std::vector<Layer *> group = m_layer_groups[master_layer];

    // Accumulate gradients in master layer
    for (Layer *layer : group) {
      if (layer != master_layer) {
        optimizable_layer *opt_layer = dynamic_cast<optimizable_layer *>(layer);
        const AbsDistMat& gradient = opt_layer->get_parameters_gradient();
        master_opt_layer->add_to_parameters_gradient(gradient);
        opt_layer->clear_parameters_gradient();
      }
    }

    // Update parameters in master layer
    master_layer->update();
    master_opt_layer->clear_parameters_gradient();

    // Update non-master layers with master layer's parameters
    const AbsDistMat& parameters = master_opt_layer->get_parameters();
    for (Layer *layer : group) {
      if (layer != master_layer) {
        optimizable_layer *opt_layer = dynamic_cast<optimizable_layer *>(layer);
        opt_layer->set_parameters(parameters);
      }
    }
>>>>>>> c7998d51
  }
}

<<<<<<< HEAD
  // Update layers
  bool finished = true;
  for (int l = m_layers.size() - 1; l >= 0; --l) {
    finished = m_layers[l]->update() && finished;
  }
=======
bool model::train_mini_batch() {
  do_batch_begin_cbs();

  forward_prop();

  // Record and reset objective function value
  m_obj_fn->record_and_reset_value();

  backward_prop();

  update_optimizable_layers();

  bool finished = update_io_layers();
>>>>>>> c7998d51

  // Finish up
  do_batch_end_cbs();
  ++m_current_step;
  return finished;
}

////////////////////////////////////////////////////////////
// Callbacks
////////////////////////////////////////////////////////////

void model::setup_callbacks() {
  for (auto&& cb : m_callbacks) {
    cb->setup(this);
  }
}

void model::do_train_begin_cbs() {
  for (auto&& cb : m_callbacks) {
    cb->on_train_begin(this);
  }
}

void model::do_train_end_cbs() {
  for (auto&& cb : m_callbacks) {
    cb->on_train_end(this);
  }
}

void model::do_phase_end_cbs() {
  for (auto&& cb : m_callbacks) {
    cb->on_phase_end(this);
  }
}

void model::do_epoch_begin_cbs() {
  for (auto&& cb : m_callbacks) {
    cb->on_epoch_begin(this);
  }
}

void model::do_epoch_end_cbs() {
  for (auto&& cb : m_callbacks) {
    cb->on_epoch_end(this);
  }
}

void model::do_batch_begin_cbs() {
  for (auto&& cb : m_callbacks) {
    if (get_cur_step() % cb->get_batch_interval() == 0) {
      cb->on_batch_begin(this);
    }
  }
}

void model::do_batch_end_cbs() {
  for (auto&& cb : m_callbacks) {
    if (get_cur_step() % cb->get_batch_interval() == 0) {
      cb->on_batch_end(this);
    }
  }
}

void model::do_test_begin_cbs() {
  for (auto&& cb : m_callbacks) {
    cb->on_test_begin(this);
  }
}

void model::do_test_end_cbs() {
  for (auto&& cb : m_callbacks) {
    cb->on_test_end(this);
  }
}

void model::do_validation_begin_cbs() {
  for (auto&& cb : m_callbacks) {
    cb->on_validation_begin(this);
  }
}

void model::do_validation_end_cbs() {
  for (auto&& cb : m_callbacks) {
    cb->on_validation_end(this);
  }
}

void model::do_model_forward_prop_begin_cbs() {
  for (auto&& cb : m_callbacks) {
    if (get_cur_step() % cb->get_batch_interval() == 0) {
      cb->on_forward_prop_begin(this);
    }
  }
}

void model::do_layer_forward_prop_begin_cbs(Layer *l) {
  for (auto&& cb : m_callbacks) {
    if (get_cur_step() % cb->get_batch_interval() == 0) {
      cb->on_forward_prop_begin(this, l);
    }
  }
}

void model::do_model_forward_prop_end_cbs() {
  for (auto&& cb : m_callbacks) {
    if (get_cur_step() % cb->get_batch_interval() == 0) {
      cb->on_forward_prop_end(this);
    }
  }
}

void model::do_layer_forward_prop_end_cbs(Layer *l) {
  for (auto&& cb : m_callbacks) {
    if (get_cur_step() % cb->get_batch_interval() == 0) {
      cb->on_forward_prop_end(this, l);
    }
  }
}

void model::do_model_backward_prop_begin_cbs() {
  for (auto&& cb : m_callbacks) {
    if (get_cur_step() % cb->get_batch_interval() == 0) {
      cb->on_backward_prop_begin(this);
    }
  }
}

void model::do_layer_backward_prop_begin_cbs(Layer *l) {
  for (auto&& cb : m_callbacks) {
    if (get_cur_step() % cb->get_batch_interval() == 0) {
      cb->on_backward_prop_begin(this, l);
    }
  }
}

void model::do_model_backward_prop_end_cbs() {
  for (auto&& cb : m_callbacks) {
    if (get_cur_step() % cb->get_batch_interval() == 0) {
      cb->on_backward_prop_end(this);
    }
  }
}

void model::do_layer_backward_prop_end_cbs(Layer *l) {
  for (auto&& cb : m_callbacks) {
    if (get_cur_step() % cb->get_batch_interval() == 0) {
      cb->on_backward_prop_end(this, l);
    }
  }
}

void model::do_batch_evaluate_begin_cbs() {
  for (auto&& cb : m_callbacks) {
    if (get_cur_step() % cb->get_batch_interval() == 0) {
      cb->on_batch_evaluate_begin(this);
    }
  }
}

void model::do_batch_evaluate_end_cbs() {
  for (auto&& cb : m_callbacks) {
    if (get_cur_step() % cb->get_batch_interval() == 0) {
      cb->on_batch_evaluate_end(this);
    }
  }
}

void model::do_model_evaluate_forward_prop_begin_cbs() {
  for (auto&& cb : m_callbacks) {
    cb->on_evaluate_forward_prop_begin(this);
  }
}

void model::do_layer_evaluate_forward_prop_begin_cbs(Layer *l) {
  for (auto&& cb : m_callbacks) {
    cb->on_evaluate_forward_prop_begin(this, l);
  }
}

void model::do_model_evaluate_forward_prop_end_cbs() {
  for (auto&& cb : m_callbacks) {
    cb->on_evaluate_forward_prop_end(this);
  }
}

void model::do_layer_evaluate_forward_prop_end_cbs(Layer *l) {
  for (auto&& cb : m_callbacks) {
    cb->on_evaluate_forward_prop_end(this, l);
  }
}

////////////////////////////////////////////////////////////
// Summarizer
////////////////////////////////////////////////////////////

void model::summarize_stats(lbann_summary& summarizer) {
  for (Layer *layer : m_layers) {
    layer->summarize_stats(summarizer, get_cur_step());
  }
  summarizer.reduce_scalar("objective",
                           m_objective_function->get_history_mean_value(),
                           get_cur_step());
}

void model::summarize_matrices(lbann_summary& summarizer) {
  for (Layer *layer : m_layers) {
    layer->summarize_matrices(summarizer, get_cur_step());
  }
}

////////////////////////////////////////////////////////////
// Checkpointing
////////////////////////////////////////////////////////////

#if 0

/** \brief Returns true if a checkpoint should be taken, false otherwise */
bool model::need_checkpoint() {
  /* TODO: since we're using clocks, this requires a bcast for each call,
   * we could use number of samples processed to make a local decision */

  // if none of our checkpoint conditions are set, assume we're not checkpointing
  if (m_checkpoint_epochs == 0 &&
      m_checkpoint_steps  == 0 &&
      m_checkpoint_secs   == 0.0) {
    return false;
  }

  // assume that we won't checkpoint
  int flag = 0;

  // if at start of epoch and evenly divide
  if (flag == 0 && m_checkpoint_epochs > 0) {
    if (at_epoch_start()) {
      flag = (int) (m_current_epoch % m_checkpoint_epochs == 0);
    }
  }

  // if our current step is evenly divisable by checkpoint steps,
  // take a checkpoint
  if (flag == 0 && m_checkpoint_steps > 0) {
    flag = (int) (m_current_step % m_checkpoint_steps == 0);
  }

  // check the clock if time-based checkpoint is enabled
  if (flag == 0 && m_checkpoint_secs != 0.0) {
    // have rank 0 determine whether we should checkpoint
    // to avoid issues with clock skew, we rely on rank 0 to make decision
    if (m_comm->am_world_master()) {
      // get the current time
      double current = MPI_Wtime();

      // compute time next checkpoint is due
      double next = m_checkpoint_last + m_checkpoint_secs;

      // determine whether it's time for a checkpoint
      flag = (current >= next);
    }

    // get flag from rank 0
    MPI_Bcast(&flag, 1, MPI_INT, 0, MPI_COMM_WORLD);
  }

  return (bool)flag;
}

/** \brief Writes a "latest" file which records epoch number and sample offset for the most recent checkpoint */
static bool write_latest(const char *dir, const char *name, int epoch, int train) {
  // define filename
  char filename[1024];
  sprintf(filename, "%s/%s", dir, name);

  // open the file for writing
  int fd = openwrite(filename);
  if (fd != -1) {
    write_uint32(fd, "epoch", (uint32_t)epoch);
    write_uint32(fd, "train", (uint32_t)train);

    // close our file
    closewrite(fd, filename);
  }

  return true;
}

/** \brief Reads the "latest" file and returns the epoch number and sample offset for most recent checkpoint */
static bool read_latest(const char *dir, const char *name, int *epochLast, int *trainLast) {
  // assume we don't have a file, we'll return -1 in that case
  *epochLast = -1;
  *trainLast = -1;

  // define filename
  char filename[1024];
  sprintf(filename, "%s/%s", dir, name);

  // open the file for reading
  int fd = openread(filename);
  if (fd != -1) {
    // read epoch from file
    uint32_t epoch;
    read_uint32(fd, "epoch", &epoch);
    *epochLast = (int) epoch;

    // read epoch from file
    uint32_t train;
    read_uint32(fd, "train", &train);
    *trainLast = train;

    // close our file
    closeread(fd, filename);
  }

  return true;
}

struct lbann_checkpoint {
  int epoch; // current epoch number
  int step;  // current offset into list of training example indices array
  float learning_rate; // current learning rate
};

//bool model::checkpointShared(TrainingParams& trainParams)
bool model::checkpointShared() {
  // if the checkpoint directory is not defined, bail
  if (m_checkpoint_dir.length() == 0) {
    return false;
  }

  // time how long this takes
  Timer timer;

  // get checkpoint directory
  const char *dir = m_checkpoint_dir.c_str();

  // read current epoch and step counters from model
  int epoch = m_current_epoch;
  int step  = m_current_step;

  // let user know we're saving a checkpoint
  MPI_Barrier(MPI_COMM_WORLD);
  if (m_comm->am_world_master()) {
    timer.Start();
    printf("Checkpoint: epoch %d step %d ...\n", epoch, step);
    fflush(stdout);
  }

  // create top level directory
  //const char* dir = trainParams.ParameterDir.c_str();
  makedir(dir);

  // create subdirectory for this epoch
  char epochdir[1024];
  snprintf(epochdir, sizeof(epochdir), "%s/shared.epoch.%d.step.%d", dir, epoch, step);

  // start our checkpoint
  persist p;
  p.open_checkpoint(epochdir);

  // call virtual function to checkpoint model state
  this->save_to_checkpoint_shared(p);

  // close our checkpoint
  p.close_checkpoint();

  uint64_t bytes_count = p.get_bytes();

  // write epoch number to current file, we do this at the end so as to only update
  // this file when we know we have a new valid checkpoint
  if (m_comm->am_world_master()) {
    write_latest(dir, "shared.last", epoch, step);
  }

  // stop timer and report cost
  MPI_Barrier(MPI_COMM_WORLD);
  if (m_comm->am_world_master()) {
    double secs = timer.Stop();
    double bw = 0.0;
    if (secs > 0.0) {
      bw = ((double) bytes_count) / (secs * 1024.0 * 1024.0);
    }
    printf("Checkpoint complete: Epoch=%d Step=%d (%f secs, %llu bytes, %f MB/sec)\n",
           epoch, step, secs, (unsigned long long) bytes_count, bw
          );
    fflush(stdout);
  }

  // saved a checkpoint, update our last checkpoint time
  m_checkpoint_last = MPI_Wtime();

  return true;
}

bool model::restartShared() {
  // if the checkpoint directory is not defined, bail
  if (m_checkpoint_dir.length() == 0) {
    return false;
  }

  // get top level directory
  const char *dir = m_checkpoint_dir.c_str();

  // read epoch number from current file
  int epoch, step;
  if (m_comm->am_world_master()) {
    read_latest(dir, "shared.last", &epoch, &step);
  }
  MPI_Bcast(&epoch, 1, MPI_INT, 0, MPI_COMM_WORLD);
  MPI_Bcast(&step,  1, MPI_INT, 0, MPI_COMM_WORLD);

  // if we couldn't find the latest epoch, just return
  if (epoch < 0) {
    return false;
  }

  // time how long this takes
  Timer timer;

  // let user know we're restarting from a checkpoint
  MPI_Barrier(MPI_COMM_WORLD);
  if (m_comm->am_world_master()) {
    timer.Start();
    printf("Restart: epoch %d ...\n", epoch);
    fflush(stdout);
  }

  // get subdirectory for this epoch
  char epochdir[1024];
  sprintf(epochdir, "%s/shared.epoch.%d.step.%d", dir, epoch, step);

  // open our checkpoint
  persist p;
  p.open_restart(epochdir);

  // call virtual function to restore model from checkpoint
  this->load_from_checkpoint_shared(p);

  // close our checkpoint
  p.close_restart();

  uint64_t bytes_count = p.get_bytes();

  // let user know we've completed reading our restart
  MPI_Barrier(MPI_COMM_WORLD);
  if (m_comm->am_world_master()) {
    double secs = timer.Stop();
    double bw = 0.0;
    if (secs > 0.0) {
      bw = ((double) bytes_count) / (secs * 1024.0 * 1024.0);
    }
    printf("Restart complete: Epoch=%d Step=%d (%f secs, %llu bytes, %f MB/sec)\n",
           epoch, step, secs, (unsigned long long) bytes_count, bw
          );
    fflush(stdout);
  }

  return true;
}

/* struct used to serialize mode fields in file and MPI transfer */
struct lbann_model_header {
  uint32_t execution_mode;
  uint32_t terminate_training;
  uint64_t current_epoch;
  uint64_t current_step;
  uint32_t current_phase;
};

bool model::save_to_checkpoint_shared(persist& p) {
  // write out fields we need to save for model
  if (p.get_rank() == 0) {
    p.write_uint32(persist_type::train, "execution_mode",     (uint32_t) m_execution_mode);
    p.write_uint32(persist_type::train, "terminate_training", (uint32_t) m_terminate_training);
    p.write_uint64(persist_type::train, "current_epoch",      (uint64_t) m_current_epoch);
    p.write_uint64(persist_type::train, "current_step",       (uint64_t) m_current_step);
    p.write_uint32(persist_type::train, "current_phase",      (uint32_t) m_current_phase);
  }

  return true;
}

bool model::load_from_checkpoint_shared(persist& p) {
  // have rank 0 read the file
  // read state from file
  struct lbann_model_header header;
  if (p.get_rank() == 0) {
    p.read_uint32(persist_type::train, "execution_mode",     &header.execution_mode);
    p.read_uint32(persist_type::train, "terminate_training", &header.terminate_training);
    p.read_uint64(persist_type::train, "current_epoch",      &header.current_epoch);
    p.read_uint64(persist_type::train, "current_step",       &header.current_step);
    p.read_uint32(persist_type::train, "current_phase",      &header.current_phase);
  }

  // TODO: this assumes homogeneous processors
  // broadcast state from rank 0
  MPI_Bcast(&header, sizeof(header), MPI_BYTE, 0, MPI_COMM_WORLD);

  // set our member params from values read from disk
  m_execution_mode     = (execution_mode) header.execution_mode;
  m_terminate_training = (bool)           header.terminate_training;
  m_current_epoch      = (int)            header.current_epoch;
  m_current_step       = (int)            header.current_step;
  m_current_phase      =                  header.current_phase;

  return true;
}

#endif // 0

}  // namespace lbann<|MERGE_RESOLUTION|>--- conflicted
+++ resolved
@@ -282,23 +282,15 @@
   for (lbann_callback *callback : m_callbacks) {
     delete callback;
   }
-  delete_layers();
-}
-
-void model::delete_layers() {
   for (Layer *layer : m_layers) {
     delete layer;
   }
-<<<<<<< HEAD
   for (weights *w : m_weights) {
     delete w;
   }
   if (m_default_optimizer != nullptr) {
     delete m_default_optimizer;
   }
-=======
-  m_layers.clear();
->>>>>>> c7998d51
 }
 
 ////////////////////////////////////////////////////////////
@@ -363,7 +355,6 @@
 
 }
 
-<<<<<<< HEAD
 optimizer* model::create_optimizer() const {
   if (m_default_optimizer != nullptr) {
     return m_default_optimizer->copy();
@@ -372,7 +363,6 @@
   }
 }
 
-=======
 void model::set_execution_mode(execution_mode mode) {
   m_execution_mode = mode;
   std::vector<Layer *>& layers = get_layers();
@@ -407,7 +397,6 @@
   return os.str();
 }
 
->>>>>>> c7998d51
 ////////////////////////////////////////////////////////////
 // Evaluation and training
 ////////////////////////////////////////////////////////////
@@ -418,16 +407,8 @@
   if (!is_execution_mode_valid(mode)) return;
 
   // Initialize model for beginning of evaluation
-<<<<<<< HEAD
-  m_execution_mode = mode;
-  for (Layer *layer : m_layers) {
-    layer->set_execution_mode(mode);
-  }
+  set_execution_mode(mode);
   m_objective_function->clear_history();
-=======
-  set_execution_mode(mode);
-  m_obj_fn->reset_statistics();
->>>>>>> c7998d51
   for (auto&& m : m_metrics) {
     m->reset_metric();
   }
@@ -470,16 +451,8 @@
     }
     
     // Initialize model for beginning of training epoch
-<<<<<<< HEAD
-    m_execution_mode = execution_mode::training;
-    for (Layer *layer : m_layers) {
-      layer->set_execution_mode(execution_mode::training);
-    }
+    set_execution_mode(execution_mode::training);
     m_objective_function->clear_history();
-=======
-    set_execution_mode(execution_mode::training);
-    m_obj_fn->reset_statistics();
->>>>>>> c7998d51
     for (auto&& m : m_metrics) {
       m->reset_metric();
     }
@@ -501,18 +474,8 @@
   do_train_end_cbs();
 }
 
-<<<<<<< HEAD
-bool model::evaluate_mini_batch() {
-  do_batch_evaluate_begin_cbs();
-
-  // Reset matrices
-  for (Layer *layer : m_layers) {
-    layer->reset();
-  }
-
-=======
 void model::forward_prop_to_evaluate() {
->>>>>>> c7998d51
+
   // Forward propagation
   do_model_evaluate_forward_prop_begin_cbs();
   for (Layer *layer : m_layers) {
@@ -521,33 +484,27 @@
     do_layer_evaluate_forward_prop_end_cbs(layer);
   }
   do_model_evaluate_forward_prop_end_cbs();
-}
-
-<<<<<<< HEAD
+
+}
+
+bool model::evaluate_mini_batch() {
+  do_batch_evaluate_begin_cbs();
+
+  // Reset matrices
+  for (Layer *layer : m_layers) {
+    layer->reset();
+  }
+
+  forward_prop_to_evaluate();
+
   // Compute objective function value
   m_objective_function->compute_value();
 
   // Update layers
-=======
-bool model::update_io_layers() {
-  // Update target and input layers
->>>>>>> c7998d51
   bool finished = true;
   for (int l = m_layers.size() - 1; l >= 0; --l) {
     finished = m_layers[l]->update() && finished;
   }
-  return finished;
-}
-
-bool model::evaluate_mini_batch() {
-  do_batch_evaluate_begin_cbs();
-
-  forward_prop_to_evaluate();
-
-  // Record and reset objective function value
-  m_obj_fn->record_and_reset_value();
-
-  bool finished = update_io_layers();
 
   // Finish up
   do_batch_evaluate_end_cbs();
@@ -564,19 +521,7 @@
   return finished;
 }
 
-<<<<<<< HEAD
-bool model::train_mini_batch() {
-  do_batch_begin_cbs();
-
-  // Reset matrices
-  for (Layer *layer : m_layers) {
-    layer->reset();
-  }
-
-=======
 void model::forward_prop() {
->>>>>>> c7998d51
-  // Forward propagation
   do_model_forward_prop_begin_cbs();
   for (Layer *layer : m_layers) {
     do_layer_forward_prop_begin_cbs(layer);
@@ -586,15 +531,7 @@
   do_model_forward_prop_end_cbs();
 }
 
-<<<<<<< HEAD
-  // Compute objective function value and gradient
-  m_objective_function->compute_value();
-  m_objective_function->compute_gradient();
-
-=======
 void model::backward_prop() {
->>>>>>> c7998d51
-  // Backward propagation
   do_model_backward_prop_begin_cbs();
   for (int l = m_layers.size() - 1; l >= 0; --l) {
     Layer *layer = m_layers[l];
@@ -605,73 +542,35 @@
   do_model_backward_prop_end_cbs();
 }
 
-<<<<<<< HEAD
-  // Apply optimization step
+bool model::train_mini_batch() {
+  do_batch_begin_cbs();
+
+  // Reset matrices
+  for (Layer *layer : m_layers) {
+    layer->reset();
+  }
+
+  // Compute objective function value
+  forward_prop();
+  m_objective_function->compute_value();
+
+  // Compute gradients
+  m_objective_function->compute_gradient();
+  backward_prop();
+
+  // Update weights
   for (weights* w : m_weights) {
     optimizer* opt = w->get_optimizer();
     if (opt != nullptr) {
       opt->step();
     }
-=======
-void model::update_optimizable_layers() {
-  // Update optimizable layers
-  // Note: We iterate through layer groups that are comprised of
-  // optimizable layers.
-  for (Layer* master_layer : m_layers) {
-    if (master_layer != m_layer_group_masters[master_layer]
-        || dynamic_cast<optimizable_layer *>(master_layer) == nullptr) {
-      continue;
-    }
-    optimizable_layer *master_opt_layer = dynamic_cast<optimizable_layer *>(master_layer);
-    std::vector<Layer *> group = m_layer_groups[master_layer];
-
-    // Accumulate gradients in master layer
-    for (Layer *layer : group) {
-      if (layer != master_layer) {
-        optimizable_layer *opt_layer = dynamic_cast<optimizable_layer *>(layer);
-        const AbsDistMat& gradient = opt_layer->get_parameters_gradient();
-        master_opt_layer->add_to_parameters_gradient(gradient);
-        opt_layer->clear_parameters_gradient();
-      }
-    }
-
-    // Update parameters in master layer
-    master_layer->update();
-    master_opt_layer->clear_parameters_gradient();
-
-    // Update non-master layers with master layer's parameters
-    const AbsDistMat& parameters = master_opt_layer->get_parameters();
-    for (Layer *layer : group) {
-      if (layer != master_layer) {
-        optimizable_layer *opt_layer = dynamic_cast<optimizable_layer *>(layer);
-        opt_layer->set_parameters(parameters);
-      }
-    }
->>>>>>> c7998d51
-  }
-}
-
-<<<<<<< HEAD
+  }
+
   // Update layers
   bool finished = true;
   for (int l = m_layers.size() - 1; l >= 0; --l) {
     finished = m_layers[l]->update() && finished;
   }
-=======
-bool model::train_mini_batch() {
-  do_batch_begin_cbs();
-
-  forward_prop();
-
-  // Record and reset objective function value
-  m_obj_fn->record_and_reset_value();
-
-  backward_prop();
-
-  update_optimizable_layers();
-
-  bool finished = update_io_layers();
->>>>>>> c7998d51
 
   // Finish up
   do_batch_end_cbs();
