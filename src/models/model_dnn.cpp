////////////////////////////////////////////////////////////////////////////////
// Copyright (c) 2014-2016, Lawrence Livermore National Security, LLC.
// Produced at the Lawrence Livermore National Laboratory.
// Written by the LBANN Research Team (B. Van Essen, et al.) listed in
// the CONTRIBUTORS file. <lbann-dev@llnl.gov>
//
// LLNL-CODE-697807.
// All rights reserved.
//
// This file is part of LBANN: Livermore Big Artificial Neural Network
// Toolkit. For details, see http://software.llnl.gov/LBANN or
// https://github.com/LLNL/LBANN.
//
// Licensed under the Apache License, Version 2.0 (the "Licensee"); you
// may not use this file except in compliance with the License.  You may
// obtain a copy of the License at:
//
// http://www.apache.org/licenses/LICENSE-2.0
//
// Unless required by applicable law or agreed to in writing, software
// distributed under the License is distributed on an "AS IS" BASIS,
// WITHOUT WARRANTIES OR CONDITIONS OF ANY KIND, either express or
// implied. See the License for the specific language governing
// permissions and limitations under the license.
//
// lbann_model_dnn .hpp .cpp - Deep Neural Networks models
////////////////////////////////////////////////////////////////////////////////

#include "lbann/models/model_dnn.hpp"

#include <string>
#include <chrono>
#include <random>
#include <sys/types.h>
#include <sys/stat.h>
#include <fcntl.h>
#include <unistd.h>
#include <stdio.h>
#include "mpi.h"

namespace lbann {

////////////////////////////////////////////////////////////////////////////////
// deep_neural_network : main deep neural network class
////////////////////////////////////////////////////////////////////////////////

deep_neural_network::deep_neural_network(int mini_batch_size,
                                         lbann_comm *comm,
                                         objective_functions::objective_function *obj_fn,
                                         optimizer_factory *_optimizer_fac)
  : sequential_model(mini_batch_size, comm, obj_fn, _optimizer_fac) {}

deep_neural_network::~deep_neural_network() {}

void deep_neural_network::summarize_stats(lbann_summary& summarizer) {
  for (size_t l = 0; l < m_layers.size(); ++l) {
    m_layers[l]->summarize_stats(summarizer, get_cur_step());
  }
}

void deep_neural_network::summarize_matrices(lbann_summary& summarizer) {
  for (size_t l = 0; l < m_layers.size(); ++l) {
    m_layers[l]->summarize_matrices(summarizer, get_cur_step());
  }
}

void deep_neural_network::train(int num_epochs, int evaluation_frequency) {
  do_train_begin_cbs();

  // Epoch main loop
  for (int epoch = 0; epoch < num_epochs; ++epoch) {

    // Check if training has been terminated
    if (get_terminate_training()) {
      break;
    }

    // due to restart, may not always be at start of epoch
    // use mini batch index in data reader to signify start of epoch
    if (at_epoch_start()) {
      ++m_current_epoch;
      do_epoch_begin_cbs();
    }

    // Set the execution mode to training
    m_execution_mode = execution_mode::training;
    for (size_t l = 0u; l < m_layers.size(); ++l) {
      m_layers[l]->set_execution_mode(execution_mode::training);
    }

    // Train on mini-batches until data set is traversed
    // Note: The data reader shuffles the data after each epoch
    m_obj_fn->reset_statistics();
    for (auto&& m : m_metrics) {
      m->reset_metric();
    }
    bool finished_epoch = false;
    while (!finished_epoch) {
      finished_epoch = train_mini_batch();

      // save a checkpoint if needed
      if (need_checkpoint()) {
        checkpointShared();
      }
<<<<<<< HEAD
    }

    // Evaluate on validation set
    if (evaluation_frequency > 0
        && (epoch + 1) % evaluation_frequency == 0) {
=======
    } while(!finished_epoch);
    if(evaluation_frequency > 0
       && (epoch + 1) % evaluation_frequency == 0
       && is_execution_mode_valid(execution_mode::validation)) {
>>>>>>> 62477980
      // Evaluate model on validation set
      // TODO: do we need validation callbacks here?
      // do_validation_begin_cbs();
      evaluate(execution_mode::validation);
      // do_validation_end_cbs();

      // Set execution mode back to training
      m_execution_mode = execution_mode::training;
      for (size_t l = 0; l < m_layers.size(); l++) {
        m_layers[l]->set_execution_mode(execution_mode::training);
      }
    }

    do_epoch_end_cbs();

    // save checkpoint after epoch
    if (need_checkpoint()) {
      checkpointShared();
    }
  }

  do_train_end_cbs();
}

bool deep_neural_network::train_mini_batch() {
  do_batch_begin_cbs();

  // Forward propagation
  do_model_forward_prop_begin_cbs();
  //DataType L2NormSum = 0;
  for (size_t l = 0u; l < m_layers.size(); ++l) {
    do_layer_forward_prop_begin_cbs(m_layers[l]);
    m_layers[l]->forward_prop();
    do_layer_forward_prop_end_cbs(m_layers[l]);
  }
  do_model_forward_prop_end_cbs();

  // Backward propagation
  do_model_backward_prop_begin_cbs();
  for (size_t l = m_layers.size(); l-- > 0u;) {
    do_layer_backward_prop_begin_cbs(m_layers[l]);
    m_layers[l]->back_prop();
    do_layer_backward_prop_end_cbs(m_layers[l]);
  }
  do_model_backward_prop_end_cbs();

  /// Update layers
  for (size_t l = m_layers.size() - 1; l > 0u; --l) {
    m_layers[l]->update();
  }
  const bool data_set_processed = m_layers[0]->update();

  do_batch_end_cbs();
  ++m_current_step; // Update the current step once the entire mini-batch is complete
  return data_set_processed;
}

void deep_neural_network::evaluate(execution_mode mode) {
  switch(mode) {
  case execution_mode::validation:
    do_validation_begin_cbs();
    break;
  case execution_mode::testing:
    do_test_begin_cbs();
    break;
  default:
    throw lbann_exception("Illegal execution mode in evaluate function");
  }

  // Set the execution mode
  m_execution_mode = mode;
  for (size_t l = 0u; l < m_layers.size(); ++l) {
    m_layers[l]->set_execution_mode(mode);
  }

  // Evaluate on mini-batches until data set is traversed
  // Note: The data reader shuffles the data after each epoch
  m_obj_fn->reset_statistics();
  for (auto&& m : m_metrics) {
    m->reset_metric();
  }
  bool finished_epoch = false;
  while (!finished_epoch) {
    finished_epoch = evaluate_mini_batch();
  }

  switch(mode) {
  case execution_mode::validation:
    do_validation_end_cbs();
    break;
  case execution_mode::testing:
    do_test_end_cbs();
    break;
  default:
    throw lbann_exception("Illegal execution mode in evaluate function");
  }

  return;
}

bool deep_neural_network::evaluate_mini_batch() {
  do_batch_evaluate_begin_cbs();

  // forward propagation (mini-batch)
  do_model_evaluate_forward_prop_begin_cbs();
  for (size_t l = 0u; l < m_layers.size(); l++) {
    do_layer_evaluate_forward_prop_begin_cbs(m_layers[l]);
    m_layers[l]->forward_prop();
    do_layer_evaluate_forward_prop_end_cbs(m_layers[l]);
  }
  do_model_evaluate_forward_prop_end_cbs();

  // Update layers
  // Note: should only affect the input and target layers
  for (size_t l = m_layers.size() - 1; l > 0u; --l) {
    m_layers[l]->update();
  }
  const bool data_set_processed = m_layers[0]->update();
  do_batch_evaluate_end_cbs();
  switch(m_execution_mode) {
  case execution_mode::validation:
    ++m_current_validation_step;
    break;
  case execution_mode::testing:
    ++m_current_testing_step;
    break;
  default:
    throw lbann_exception("Illegal execution mode in evaluate mini-batch function");
  }
  return data_set_processed;
}

}  // namespace lbann<|MERGE_RESOLUTION|>--- conflicted
+++ resolved
@@ -102,18 +102,11 @@
       if (need_checkpoint()) {
         checkpointShared();
       }
-<<<<<<< HEAD
-    }
-
-    // Evaluate on validation set
+    }
+
     if (evaluation_frequency > 0
-        && (epoch + 1) % evaluation_frequency == 0) {
-=======
-    } while(!finished_epoch);
-    if(evaluation_frequency > 0
-       && (epoch + 1) % evaluation_frequency == 0
-       && is_execution_mode_valid(execution_mode::validation)) {
->>>>>>> 62477980
+        && (epoch + 1) % evaluation_frequency == 0
+        && is_execution_mode_valid(execution_mode::validation)) {
       // Evaluate model on validation set
       // TODO: do we need validation callbacks here?
       // do_validation_begin_cbs();
