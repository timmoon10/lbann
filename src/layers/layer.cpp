--- conflicted
+++ resolved
@@ -389,16 +389,6 @@
   return get_error_signals(parent_index).LockedMatrix();
 }
 
-<<<<<<< HEAD
-=======
-void Layer::clear_error_signals(int mini_batch_size) {
-  for (int i = 0; i < get_num_parents(); ++i) {
-    // get_error_signals(i).Empty(false); // Reset matrix views (without deallocating memory)
-    El::Zeros(get_error_signals(i), get_num_prev_neurons(i), mini_batch_size);
-  }
-}
-
->>>>>>> 595e629d
 void Layer::freeze() {
   m_frozen = true;
   for(auto& w : m_weights) {
@@ -612,83 +602,12 @@
 
 }
 
-<<<<<<< HEAD
-void Layer::setup_gpu() {
-#ifndef LBANN_HAS_CUDNN
-  LBANN_ERROR("cuDNN not detected");
-#else
-
-  // Set tensor descriptors
-  // Note: If the data layout is data-parallel, then the descriptors
-  // describe the corresponding neuron tensors. If the data layout is
-  // model-parallel, the descriptors describe the local matrix.
-  if (get_num_parents() > 0) {
-    const auto& input = get_prev_activations();
-    const auto& gradient_wrt_input = get_error_signals();
-    switch (get_data_layout()) {
-    case data_layout::DATA_PARALLEL:
-      cudnn::set_tensor_cudnn_desc(m_prev_activations_cudnn_desc,
-                                   input.LocalWidth(),
-                                   get_prev_neuron_dims(),
-                                   input.LDim());
-      cudnn::set_tensor_cudnn_desc(m_error_signals_cudnn_desc,
-                                   gradient_wrt_input.LocalWidth(),
-                                   get_prev_neuron_dims(),
-                                   gradient_wrt_input.LDim());
-      break;
-    case data_layout::MODEL_PARALLEL:
-      cudnn::set_tensor_cudnn_desc(m_prev_activations_cudnn_desc,
-                                   input.LocalHeight(),
-                                   input.LocalWidth(),
-                                   input.LDim());
-      cudnn::set_tensor_cudnn_desc(m_error_signals_cudnn_desc,
-                                   gradient_wrt_input.LocalHeight(),
-                                   gradient_wrt_input.LocalWidth(),
-                                   gradient_wrt_input.LDim());
-      break;
-    default:
-      LBANN_ERROR("invalid distributed matrix layout");
-    }
-  }
-  if (get_num_children() > 0) {
-    const auto& output = get_activations();
-    switch (get_data_layout()) {
-    case data_layout::DATA_PARALLEL:
-      cudnn::set_tensor_cudnn_desc(m_activations_cudnn_desc,
-                                   output.LocalWidth(),
-                                   get_neuron_dims(),
-                                   output.LDim());
-      cudnn::set_tensor_cudnn_desc(m_prev_error_signals_cudnn_desc,
-                                   get_activations().LocalWidth(),
-                                   get_neuron_dims(),
-                                   get_activations().LDim());
-      break;
-    case data_layout::MODEL_PARALLEL:
-      cudnn::set_tensor_cudnn_desc(m_activations_cudnn_desc,
-                                   output.LocalHeight(),
-                                   output.LocalWidth(),
-                                   output.LDim());
-      cudnn::set_tensor_cudnn_desc(m_prev_error_signals_cudnn_desc,
-                                   get_activations().LocalHeight(),
-                                   get_activations().LocalWidth(),
-                                   get_activations().LDim());
-      break;
-    default:
-      LBANN_ERROR("invalid distributed matrix layout");
-    }
-  }
-
-#endif // LBANN_HAS_CUDNN
-}
-
 void Layer::bp_compute() {
   for (int i = 0; i < get_num_parents(); ++i) {
     El::Zero(get_error_signals(i));
   }
 }
 
-=======
->>>>>>> 595e629d
 void Layer::check_setup() {
   std::stringstream err;
 
@@ -881,7 +800,6 @@
 
   }
 
-<<<<<<< HEAD
   // Initialize error signals
   for (int i = 0; i < get_num_parents(); ++i) {
     auto& error_signals = get_error_signals(i);
@@ -893,55 +811,6 @@
     }
   }
 
-  #ifdef LBANN_HAS_CUDNN
-  // Set cuDNN tensor descriptors if needed
-  // Note: If the data layout is data-parallel, then the descriptors
-  // describe the corresponding neuron tensors. If the data layout is
-  // model-parallel, the descriptors describe the local matrix.
-  if (using_gpus()) {
-    if (get_num_children() > 0) {
-      const auto& gradient_wrt_output = get_prev_error_signals();
-      switch (get_data_layout()) {
-      case data_layout::DATA_PARALLEL:
-        cudnn::set_tensor_cudnn_desc(m_prev_error_signals_cudnn_desc,
-                                     gradient_wrt_output.LocalWidth(),
-                                     get_neuron_dims(),
-                                     gradient_wrt_output.LDim());
-        break;
-      case data_layout::MODEL_PARALLEL:
-        cudnn::set_tensor_cudnn_desc(m_prev_error_signals_cudnn_desc,
-                                     gradient_wrt_output.LocalHeight(),
-                                     gradient_wrt_output.LocalWidth(),
-                                     gradient_wrt_output.LDim());
-        break;
-      default:
-        LBANN_ERROR("invalid distributed matrix layout");
-      }
-    }
-    if (get_num_parents() > 0) {
-      const auto& gradient_wrt_input = get_error_signals();
-      switch (get_data_layout()) {
-      case data_layout::DATA_PARALLEL:
-        cudnn::set_tensor_cudnn_desc(m_error_signals_cudnn_desc,
-                                     gradient_wrt_input.LocalWidth(),
-                                     get_prev_neuron_dims(),
-                                     gradient_wrt_input.LDim());
-        break;
-      case data_layout::MODEL_PARALLEL:
-        cudnn::set_tensor_cudnn_desc(m_error_signals_cudnn_desc,
-                                     gradient_wrt_input.LocalHeight(),
-                                     gradient_wrt_input.LocalWidth(),
-                                     gradient_wrt_input.LDim());
-        break;
-      default:
-        LBANN_ERROR("invalid distributed matrix layout");
-      }
-    }
-  }
-  #endif // LBANN_HAS_CUDNN
-
-=======
->>>>>>> 595e629d
 }
 
 void Layer::get_fp_output(AbsDistMat& output, const Layer* child) const {
