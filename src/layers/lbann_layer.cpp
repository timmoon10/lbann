--- conflicted
+++ resolved
@@ -316,67 +316,28 @@
   reset_counters();
 }
 
-<<<<<<< HEAD
-void lbann::Layer::setup(int num_prev_neurons) {
-  m_num_prev_neurons = num_prev_neurons;
-  // Initialize matrices.
-  if (m_mini_batch_size == 0) {
-    throw lbann_exception("lbann_layer: mini_batch_size is 0");
-  }
-  if (m_num_neurons == 0) {
-    throw lbann_exception("lbann_layer: num_neurons is 0");
-  }
-  El::Zeros(*m_activations, m_num_neurons, m_mini_batch_size);
-  if (num_prev_neurons > 0) {
-    // Don't initialize for the first layer.
-    El::Zeros(*m_error_signal, num_prev_neurons, m_mini_batch_size);
-  }
-}
-
-void lbann::Layer::check_setup() {}
-
-ElMat *lbann::Layer::fp_output() {
-  return m_activations;
-}
-
-ElMat *lbann::Layer::bp_output() {
-  return m_error_signal;
-}
-
-void lbann::Layer::setup_fp_input(ElMat *input) {
-  this->fp_input = input;
-}
-
-void lbann::Layer::setup_bp_input(ElMat *input) {
-  this->bp_input = input;
-}
-
-#ifdef __LIB_CUDNN
-std::vector<DataType *> *lbann::Layer::fp_output_d() {
-  if(m_using_gpus) {
-    return &m_activations_d;
-  } else {
-    return NULL;
-  }
-}
-
-std::vector<DataType *> *lbann::Layer::bp_output_d() {
-  if(m_using_gpus) {
-    return &m_error_signal_d;
-=======
 void lbann::Layer::setup(Layer *prev_layer, Layer *next_layer) {
+
+  // Set adjacent layers
   m_prev_layer = prev_layer;
+  m_next_layer = next_layer;
+
+  // Get dimensions of previous neuron tensor
   if(m_prev_layer != NULL) {
     m_num_prev_neurons = m_prev_layer->m_num_neurons;
     m_num_prev_neuron_dims = m_prev_layer->m_num_neuron_dims;
     m_prev_neuron_dims = m_prev_layer->m_neuron_dims;
->>>>>>> b060aff0
   } else {
     m_num_prev_neurons = 0;
     m_num_prev_neuron_dims = 0;
     m_prev_neuron_dims.assign(1, 0);
   }
-  m_next_layer = next_layer;
+
+  // Initialize error signal matrix
+  if(m_num_prev_neurons > 0) {
+    El::Zeros(*m_error_signal, m_num_prev_neurons, m_mini_batch_size);
+  }
+
 }
 
 void lbann::Layer::check_setup() {}
